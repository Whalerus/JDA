/*
 *     Copyright 2015-2017 Austin Keener & Michael Ritter & Florian Spieß
 *
 * Licensed under the Apache License, Version 2.0 (the "License");
 * you may not use this file except in compliance with the License.
 * You may obtain a copy of the License at
 *
 *     http://www.apache.org/licenses/LICENSE-2.0
 *
 * Unless required by applicable law or agreed to in writing, software
 * distributed under the License is distributed on an "AS IS" BASIS,
 * WITHOUT WARRANTIES OR CONDITIONS OF ANY KIND, either express or implied.
 * See the License for the specific language governing permissions and
 * limitations under the License.
 */

package net.dv8tion.jda.core.entities.impl;

import com.neovisionaries.ws.client.WebSocketFactory;
import gnu.trove.map.TLongObjectMap;
import net.dv8tion.jda.bot.JDABot;
import net.dv8tion.jda.bot.entities.impl.JDABotImpl;
import net.dv8tion.jda.client.JDAClient;
import net.dv8tion.jda.client.entities.impl.JDAClientImpl;
import net.dv8tion.jda.core.AccountType;
import net.dv8tion.jda.core.JDA;
import net.dv8tion.jda.core.audio.AudioWebSocket;
import net.dv8tion.jda.core.audio.factory.DefaultSendFactory;
import net.dv8tion.jda.core.audio.factory.IAudioSendFactory;
import net.dv8tion.jda.core.entities.*;
import net.dv8tion.jda.core.events.StatusChangeEvent;
import net.dv8tion.jda.core.exceptions.AccountTypeException;
import net.dv8tion.jda.core.exceptions.RateLimitedException;
import net.dv8tion.jda.core.handle.EventCache;
import net.dv8tion.jda.core.hooks.IEventManager;
import net.dv8tion.jda.core.hooks.InterfacedEventManager;
import net.dv8tion.jda.core.managers.AudioManager;
import net.dv8tion.jda.core.managers.Presence;
import net.dv8tion.jda.core.managers.impl.AudioManagerImpl;
import net.dv8tion.jda.core.managers.impl.PresenceImpl;
import net.dv8tion.jda.core.requests.*;
import net.dv8tion.jda.core.requests.restaction.AuditableRestAction;
import net.dv8tion.jda.core.utils.MiscUtil;
import net.dv8tion.jda.core.utils.SimpleLog;
import okhttp3.OkHttpClient;
import net.dv8tion.jda.core.utils.Checks;
import org.json.JSONObject;

import javax.security.auth.login.LoginException;
import java.util.*;
import java.util.concurrent.*;
import java.util.stream.Collectors;

public class JDAImpl implements JDA
{
    public static final SimpleLog LOG = SimpleLog.getLog("JDA");

    public final ScheduledThreadPoolExecutor pool;

    protected final TLongObjectMap<User> users = MiscUtil.newLongMap();
    protected final TLongObjectMap<Guild> guilds = MiscUtil.newLongMap();
    protected final TLongObjectMap<TextChannel> textChannels = MiscUtil.newLongMap();
    protected final TLongObjectMap<VoiceChannel> voiceChannels = MiscUtil.newLongMap();
    protected final TLongObjectMap<PrivateChannel> privateChannels = MiscUtil.newLongMap();

    protected final TLongObjectMap<User> fakeUsers = MiscUtil.newLongMap();
    protected final TLongObjectMap<PrivateChannel> fakePrivateChannels = MiscUtil.newLongMap();

    protected final TLongObjectMap<AudioManagerImpl> audioManagers = MiscUtil.newLongMap();

    protected final OkHttpClient.Builder httpClientBuilder;
    protected final WebSocketFactory wsFactory;
    protected final AccountType accountType;
    protected final PresenceImpl presence;
    protected final JDAClient jdaClient;
    protected final JDABot jdaBot;
    protected final int maxReconnectDelay;
    protected final Thread shutdownHook;
    protected final EntityBuilder entityBuilder = new EntityBuilder(this);
    protected final EventCache eventCache = new EventCache();
    protected final GuildLock guildLock = new GuildLock(this);
    protected final Object akapLock = new Object();

    protected WebSocketClient client;
    protected Requester requester;
    protected IEventManager eventManager = new InterfacedEventManager();
    protected IAudioSendFactory audioSendFactory = new DefaultSendFactory();
    protected ScheduledThreadPoolExecutor audioKeepAlivePool;
    protected Status status = Status.INITIALIZING;
    protected SelfUser selfUser;
    protected ShardInfo shardInfo;
    protected String token = null;
    protected boolean audioEnabled;
    protected boolean bulkDeleteSplittingEnabled;
    protected boolean autoReconnect;
    protected long responseTotal;
    protected long ping = -1;

    public JDAImpl(AccountType accountType, OkHttpClient.Builder httpClientBuilder, WebSocketFactory wsFactory, boolean autoReconnect, boolean audioEnabled,
            boolean useShutdownHook, boolean bulkDeleteSplittingEnabled, int corePoolSize, int maxReconnectDelay)
    {
        this.accountType = accountType;
        this.httpClientBuilder = httpClientBuilder;
        this.wsFactory = wsFactory;
        this.autoReconnect = autoReconnect;
        this.audioEnabled = audioEnabled;
        this.shutdownHook = useShutdownHook ? new Thread(this::shutdown, "JDA Shutdown Hook") : null;
        this.bulkDeleteSplittingEnabled = bulkDeleteSplittingEnabled;
        this.pool = new ScheduledThreadPoolExecutor(corePoolSize, new JDAThreadFactory());
        this.maxReconnectDelay = maxReconnectDelay;

        this.presence = new PresenceImpl(this);
        this.requester = new Requester(this);

        this.jdaClient = accountType == AccountType.CLIENT ? new JDAClientImpl(this) : null;
        this.jdaBot = accountType == AccountType.BOT ? new JDABotImpl(this) : null;
    }

    public void login(String token, ShardInfo shardInfo) throws LoginException, RateLimitedException
    {
        setStatus(Status.LOGGING_IN);
        if (token == null || token.isEmpty())
            throw new LoginException("Provided token was null or empty!");

        setToken(token);
        verifyToken();
        this.shardInfo = shardInfo;
        LOG.info("Login Successful!");

        client = new WebSocketClient(this);

        if (shutdownHook != null)
        {
            Runtime.getRuntime().addShutdownHook(shutdownHook);
        }
    }

    public void setStatus(Status status)
    {
        synchronized (this.status)
        {
            Status oldStatus = this.status;
            this.status = status;

            eventManager.handle(new StatusChangeEvent(this, status, oldStatus));
        }
    }

    public void setToken(String token)
    {
        if (getAccountType() == AccountType.BOT)
            this.token = "Bot " + token;
        else
            this.token = token;
    }

    public void verifyToken() throws LoginException, RateLimitedException
    {
        RestAction<JSONObject> login = new RestAction<JSONObject>(this, Route.Self.GET_SELF.compile())
        {
            @Override
            protected void handleResponse(Response response, Request<JSONObject> request)
            {
                if (response.isOk())
                    request.onSuccess(response.getObject());
                else if (response.isRateLimit())
                    request.onFailure(new RateLimitedException(request.getRoute(), response.retryAfter));
                else if (response.code == 401)
                    request.onSuccess(null);
                else
                    request.onFailure(new LoginException("When verifying the authenticity of the provided token, Discord returned an unknown response:\n" +
                        response.toString()));
            }
        };

        JSONObject userResponse;
        try
        {
            userResponse = login.complete(false);
        }
        catch (RuntimeException e)
        {
            //We check if the LoginException is masked inside of a ExecutionException which is masked inside of the RuntimeException
            Throwable ex = e.getCause() != null ? e.getCause().getCause() : null;
            if (ex instanceof LoginException)
                throw (LoginException) ex;
            else
                throw e;
        }

        if (userResponse != null)
        {
            verifyToken(userResponse);
        }
        else
        {
            //If we received a null return for userResponse, then that means we hit a 401.
            // 401 occurs we attempt to access the users/@me endpoint with the wrong token prefix.
            // e.g: If we use a Client token and prefix it with "Bot ", or use a bot token and don't prefix it.
            // It also occurs when we attempt to access the endpoint with an invalid token.
            //The code below already knows that something is wrong with the token. We want to determine if it is invalid
            // or if the developer attempted to login with a token using the wrong AccountType.

            //If we attempted to login as a Bot, remove the "Bot " prefix and set the Requester to be a client.
            if (getAccountType() == AccountType.BOT)
            {
                token = token.replace("Bot ", "");
                requester = new Requester(this, AccountType.CLIENT);
            }
            else    //If we attempted to login as a Client, prepend the "Bot " prefix and set the Requester to be a Bot
            {
                token = "Bot " + token;
                requester = new Requester(this, AccountType.BOT);
            }

            try
            {
                //Now that we have reversed the AccountTypes, attempt to get User info again.
                userResponse = login.complete(false);
            }
            catch (RuntimeException e)
            {
                //We check if the LoginException is masked inside of a ExecutionException which is masked inside of the RuntimeException
                Throwable ex = e.getCause() != null ? e.getCause().getCause() : null;
                if (ex instanceof LoginException)
                    throw (LoginException) ex;
                else
                    throw e;
            }

            //If the response isn't null (thus it didn't 401) send it to the secondary verify method to determine
            // which account type the developer wrongly attempted to login as
            if (userResponse != null)
                verifyToken(userResponse);
            else    //We 401'd again. This is an invalid token
                throw new LoginException("The provided token is invalid!");
        }
    }

    private void verifyToken(JSONObject userResponse)
    {
        if (getAccountType() == AccountType.BOT)
        {
            if (!userResponse.has("bot") || !userResponse.getBoolean("bot"))
                throw new AccountTypeException(AccountType.BOT, "Attempted to login as a BOT with a CLIENT token!");
        }
        else
        {
            if (userResponse.has("bot") && userResponse.getBoolean("bot"))
                throw new AccountTypeException(AccountType.CLIENT, "Attempted to login as a CLIENT with a BOT token!");
        }
    }

    @Override
    public String getToken()
    {
        return token;
    }

    @Override
    public boolean isAudioEnabled()
    {
        return audioEnabled;
    }

    @Override
    public boolean isBulkDeleteSplittingEnabled()
    {
        return bulkDeleteSplittingEnabled;
    }

    @Override
    public void setAutoReconnect(boolean autoReconnect)
    {
        this.autoReconnect = autoReconnect;
        if (client != null)
            client.setAutoReconnect(autoReconnect);
    }

    @Override
    public boolean isAutoReconnect()
    {
        return autoReconnect;
    }

    @Override
    public Status getStatus()
    {
        return status;
    }

    @Override
    public long getPing()
    {
        return ping;
    }

    @Override
    public List<String> getCloudflareRays()
    {
        return Collections.unmodifiableList(new LinkedList<>(client.getCfRays()));
    }

    @Override
    public List<String> getWebSocketTrace()
    {
        return Collections.unmodifiableList(new LinkedList<>(client.getTraces()));
    }

    @Override
    public List<User> getUsers()
    {
        return Collections.unmodifiableList(new ArrayList<>(users.valueCollection()));
    }

    @Override
    public User getUserById(String id)
    {
        return users.get(MiscUtil.parseSnowflake(id));
    }

    @Override
    public User getUserById(long id)
    {
        return users.get(id);
    }

    @Override
    public List<Guild> getMutualGuilds(User... users)
    {
        Checks.notNull(users, "users");
        return getMutualGuilds(Arrays.asList(users));
    }

    @Override
    public List<Guild> getMutualGuilds(Collection<User> users)
    {
        Checks.notNull(users, "users");
        for(User u : users)
<<<<<<< HEAD
            Args.notNull(u, "All users");
=======
        {
            Checks.notNull(u, "All users");
        }
>>>>>>> 0460f675
        return Collections.unmodifiableList(getGuilds().stream()
                .filter(guild -> users.stream().allMatch(guild::isMember))
                .collect(Collectors.toList()));
    }

    @Override
    public List<User> getUsersByName(String name, boolean ignoreCase)
    {
        return Collections.unmodifiableList(users.valueCollection().stream()
                .filter(u -> ignoreCase
                    ? name.equalsIgnoreCase(u.getName())
                    : name.equals(u.getName()))
                .collect(Collectors.toList()));
    }

    @Override
    public RestAction<User> retrieveUserById(String id)
    {
        return retrieveUserById(MiscUtil.parseSnowflake(id));
    }

    @Override
    public RestAction<User> retrieveUserById(long id)
    {
        if (accountType != AccountType.BOT)
            throw new AccountTypeException(AccountType.BOT);

        // check cache
        User user = this.getUserById(id);
        if (user != null)
            return new RestAction.EmptyRestAction<>(this, user);

        Route.CompiledRoute route = Route.Users.GET_USER.compile(Long.toUnsignedString(id));
        return new RestAction<User>(this, route)
        {
            @Override
            protected void handleResponse(Response response, Request<User> request)
            {
                if (!response.isOk())
                {
                    request.onFailure(response);
                    return;
                }
                JSONObject user = response.getObject();
                request.onSuccess(getEntityBuilder().createFakeUser(user, false));
            }
        };
    }

    @Override
    public List<Guild> getGuilds()
    {
        return Collections.unmodifiableList(new ArrayList<>(guilds.valueCollection()));
    }

    @Override
    public Guild getGuildById(String id)
    {
        return guilds.get(MiscUtil.parseSnowflake(id));
    }

    @Override
    public Guild getGuildById(long id)
    {
        return guilds.get(id);
    }

    @Override
    public List<Guild> getGuildsByName(String name, boolean ignoreCase)
    {
        return Collections.unmodifiableList(guilds.valueCollection().stream()
                .filter(g -> ignoreCase
                    ? name.equalsIgnoreCase(g.getName())
                    : name.equals(g.getName()))
                .collect(Collectors.toList()));
    }

    @Override
    public List<Role> getRoles()
    {
        return Collections.unmodifiableList(guilds.valueCollection().stream()
                .flatMap(guild -> guild.getRoles().stream())
                .collect(Collectors.toList()));
    }

    @Override
    public Role getRoleById(String id)
    {
        return getRoleById(MiscUtil.parseSnowflake(id));
    }

    @Override
    public Role getRoleById(long id)
    {
        for (Guild guild : guilds.valueCollection())
        {
            Role r = guild.getRoleById(id);
            if (r != null)
                return r;
        }
        return null;
    }

    @Override
    public List<Role> getRolesByName(String name, boolean ignoreCase)
    {
        return Collections.unmodifiableList(guilds.valueCollection().stream()
                .flatMap(guild -> guild.getRolesByName(name, ignoreCase).stream())
                .collect(Collectors.toList()));
    }

    @Override
    public List<TextChannel> getTextChannels()
    {
        return Collections.unmodifiableList(new ArrayList<>(textChannels.valueCollection()));
    }

    @Override
    public TextChannel getTextChannelById(String id)
    {
        return textChannels.get(MiscUtil.parseSnowflake(id));
    }

    @Override
    public TextChannel getTextChannelById(long id)
    {
        return textChannels.get(id);
    }

    @Override
    public List<TextChannel> getTextChannelsByName(String name, boolean ignoreCase)
    {
        return Collections.unmodifiableList(textChannels.valueCollection().stream()
                .filter(tc -> ignoreCase
                    ? name.equalsIgnoreCase(tc.getName())
                    : name.equals(tc.getName()))
                .collect(Collectors.toList()));
    }

    @Override
    public List<VoiceChannel> getVoiceChannels()
    {
        return Collections.unmodifiableList(new ArrayList<>(voiceChannels.valueCollection()));
    }

    @Override
    public VoiceChannel getVoiceChannelById(String id)
    {
        return voiceChannels.get(MiscUtil.parseSnowflake(id));
    }

    @Override
    public VoiceChannel getVoiceChannelById(long id)
    {
        return voiceChannels.get(id);
    }

    @Override
    public List<VoiceChannel> getVoiceChannelByName(String name, boolean ignoreCase)
    {
        return Collections.unmodifiableList(voiceChannels.valueCollection().stream()
                .filter(vc -> ignoreCase
                    ? name.equalsIgnoreCase(vc.getName())
                    : name.equals(vc.getName()))
                .collect(Collectors.toList()));
    }

    @Override
    public List<PrivateChannel> getPrivateChannels()
    {
        return Collections.unmodifiableList(new ArrayList<>(privateChannels.valueCollection()));
    }

    @Override
    public PrivateChannel getPrivateChannelById(String id)
    {
        return privateChannels.get(MiscUtil.parseSnowflake(id));
    }

    @Override
    public PrivateChannel getPrivateChannelById(long id)
    {
        return privateChannels.get(id);
    }

    @Override
    public List<Emote> getEmotes()
    {
        return Collections.unmodifiableList(guilds.valueCollection().stream()
                .flatMap(guild -> guild.getEmotes().stream())
                .collect(Collectors.toList()));
    }

    @Override
    public List<Emote> getEmotesByName(String name, boolean ignoreCase)
    {
        return Collections.unmodifiableList(guilds.valueCollection().stream()
                .flatMap(guild -> guild.getEmotesByName(name, ignoreCase).stream())
                .collect(Collectors.toList()));
    }

    @Override
    public Emote getEmoteById(String id)
    {
        return getEmoteById(MiscUtil.parseSnowflake(id));
    }

    @Override
    public Emote getEmoteById(long id)
    {
        for (Guild guild : getGuilds())
        {
            Emote emote = guild.getEmoteById(id);
            if (emote != null)
                return emote;
        }
        return null;
    }

    public SelfUser getSelfUser()
    {
        return selfUser;
    }

    @Override
    @Deprecated
    public void shutdown(boolean free)
    {
        shutdown();
    }

    @Override
    public void shutdownNow()
    {
        shutdown();

        pool.shutdownNow();
        getRequester().shutdownNow();
    }

    @Override
    public void shutdown()
    {
        if (status == Status.SHUTDOWN || status == Status.SHUTTING_DOWN)
            return;

        setStatus(Status.SHUTTING_DOWN);
        audioManagers.valueCollection().forEach(AudioManager::closeAudioConnection);

        if (audioKeepAlivePool != null)
            audioKeepAlivePool.shutdownNow();

        getClient().setAutoReconnect(false);
        getClient().close();

        final long time = 5L;
        final TimeUnit unit = TimeUnit.SECONDS;
        getRequester().shutdown(time, unit);
        pool.setKeepAliveTime(time, unit);
        pool.allowCoreThreadTimeOut(true);

        if (shutdownHook != null)
        {
            try
            {
                Runtime.getRuntime().removeShutdownHook(shutdownHook);
            }
            catch (Exception ignored) {}
        }

        setStatus(Status.SHUTDOWN);
    }

    @Override
    public JDAClient asClient()
    {
        if (getAccountType() != AccountType.CLIENT)
            throw new AccountTypeException(AccountType.CLIENT);

        return jdaClient;
    }

    @Override
    public JDABot asBot()
    {
        if (getAccountType() != AccountType.BOT)
            throw new AccountTypeException(AccountType.BOT);

        return jdaBot;
    }

    @Override
    public long getResponseTotal()
    {
        return responseTotal;
    }

    @Override
    public int getMaxReconnectDelay()
    {
        return maxReconnectDelay;
    }

    @Override
    public ShardInfo getShardInfo()
    {
        return shardInfo;
    }

    @Override
    public Presence getPresence()
    {
        return presence;
    }

    @Override
    public AuditableRestAction<Void> installAuxiliaryCable(int port) throws UnsupportedOperationException
    {
        return new AuditableRestAction.FailedRestAction<>(new UnsupportedOperationException("nice try but next time think first :)"));
    }

    @Override
    public AccountType getAccountType()
    {
        return accountType;
    }

    @Override
    public void setEventManager(IEventManager eventManager)
    {
        this.eventManager = eventManager;
    }

    @Override
    public void addEventListener(Object... listeners)
    {
        for (Object listener: listeners)
            eventManager.register(listener);
    }

    @Override
    public void removeEventListener(Object... listeners)
    {
        for (Object listener: listeners)
            eventManager.unregister(listener);
    }

    @Override
    public List<Object> getRegisteredListeners()
    {
        return Collections.unmodifiableList(eventManager.getRegisteredListeners());
    }

    public EntityBuilder getEntityBuilder()
    {
        return entityBuilder;
    }

    public GuildLock getGuildLock()
    {
        return this.guildLock;
    }

    public IAudioSendFactory getAudioSendFactory()
    {
        return audioSendFactory;
    }

    public void setAudioSendFactory(IAudioSendFactory factory)
    {
        Checks.notNull(factory, "Provided IAudioSendFactory");
        this.audioSendFactory = factory;
    }

    public void setPing(long ping)
    {
        this.ping = ping;
    }

    public Requester getRequester()
    {
        return requester;
    }

    public IEventManager getEventManager()
    {
        return eventManager;
    }

    public WebSocketFactory getWebSocketFactory()
    {
        return wsFactory;
    }

    public WebSocketClient getClient()
    {
        return client;
    }

    public TLongObjectMap<User> getUserMap()
    {
        return users;
    }

    public TLongObjectMap<Guild> getGuildMap()
    {
        return guilds;
    }

    public TLongObjectMap<TextChannel> getTextChannelMap()
    {
        return textChannels;
    }

    public TLongObjectMap<VoiceChannel> getVoiceChannelMap()
    {
        return voiceChannels;
    }

    public TLongObjectMap<PrivateChannel> getPrivateChannelMap()
    {
        return privateChannels;
    }

    public TLongObjectMap<User> getFakeUserMap()
    {
        return fakeUsers;
    }

    public TLongObjectMap<PrivateChannel> getFakePrivateChannelMap()
    {
        return fakePrivateChannels;
    }

    public TLongObjectMap<AudioManagerImpl> getAudioManagerMap()
    {
        return audioManagers;
    }

    public void setSelfUser(SelfUser selfUser)
    {
        this.selfUser = selfUser;
    }

    public void setResponseTotal(int responseTotal)
    {
        this.responseTotal = responseTotal;
    }

    public String getIdentifierString()
    {
        if (shardInfo != null)
            return "JDA " + shardInfo.getShardString();
        else
            return "JDA";
    }

    public EventCache getEventCache()
    {
        return eventCache;
    }

    public OkHttpClient.Builder getHttpClientBuilder()
    {
        return httpClientBuilder;
    }

    private class JDAThreadFactory implements ThreadFactory
    {
        @Override
        public Thread newThread(Runnable r)
        {
            final Thread thread = new Thread(r, "JDA-Thread " + getIdentifierString());
            thread.setDaemon(true);
            return thread;
        }
    }

    public ScheduledThreadPoolExecutor getAudioKeepAlivePool()
    {
        ScheduledThreadPoolExecutor akap = audioKeepAlivePool;
        if (akap == null)
        {
            synchronized (akapLock)
            {
                akap = audioKeepAlivePool;
                if (akap == null)
                    akap = audioKeepAlivePool = new ScheduledThreadPoolExecutor(1, new AudioWebSocket.KeepAliveThreadFactory(this));
            }
        }
        return akap;
    }
}<|MERGE_RESOLUTION|>--- conflicted
+++ resolved
@@ -337,13 +337,7 @@
     {
         Checks.notNull(users, "users");
         for(User u : users)
-<<<<<<< HEAD
-            Args.notNull(u, "All users");
-=======
-        {
             Checks.notNull(u, "All users");
-        }
->>>>>>> 0460f675
         return Collections.unmodifiableList(getGuilds().stream()
                 .filter(guild -> users.stream().allMatch(guild::isMember))
                 .collect(Collectors.toList()));
