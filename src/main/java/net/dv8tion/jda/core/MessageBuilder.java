/*
 *     Copyright 2015-2017 Austin Keener & Michael Ritter & Florian Spieß
 *
 * Licensed under the Apache License, Version 2.0 (the "License");
 * you may not use this file except in compliance with the License.
 * You may obtain a copy of the License at
 *
 *     http://www.apache.org/licenses/LICENSE-2.0
 *
 * Unless required by applicable law or agreed to in writing, software
 * distributed under the License is distributed on an "AS IS" BASIS,
 * WITHOUT WARRANTIES OR CONDITIONS OF ANY KIND, either express or implied.
 * See the License for the specific language governing permissions and
 * limitations under the License.
 */
package net.dv8tion.jda.core;

import net.dv8tion.jda.core.entities.*;
<<<<<<< HEAD
import net.dv8tion.jda.core.entities.impl.MessageEmbedImpl;
import net.dv8tion.jda.core.entities.impl.message.DataMessage;
import org.apache.http.util.Args;
=======
import net.dv8tion.jda.core.entities.impl.MessageImpl;
import net.dv8tion.jda.core.utils.Checks;
>>>>>>> 0460f675

import java.util.LinkedList;
import java.util.List;
import java.util.Queue;
import java.util.regex.Matcher;

/**
 * Builder system used to build {@link net.dv8tion.jda.core.entities.Message Messages}.
 * <br>Internally the builder uses a {@link java.lang.StringBuilder} to take advantage of the efficiencies offered by the
 * StringBuilder, and the methods provided by this class are a combination of those offered by the StringBuilder and
 * {@link String#format(String, Object...)}.
 *
 * @since  1.0
 * @author Michael Ritter
 * @author Aljoscha Grebe
 */
public class MessageBuilder implements Appendable
{
    protected final StringBuilder builder = new StringBuilder();

    protected boolean isTTS = false;
    protected String nonce;
    protected MessageEmbedImpl embed;

    public MessageBuilder() {}

    public MessageBuilder(CharSequence content)
    {
        if (content != null)
            builder.append(content);
    }

    public MessageBuilder(Message message)
    {
        if (message != null)
        {
            isTTS = message.isTTS();
            builder.append(message.getContentRaw());
            List<MessageEmbed> embeds = message.getEmbeds();
            if (embeds != null && !embeds.isEmpty())
                embed = (MessageEmbedImpl) embeds.get(0);
        }
    }

    public MessageBuilder(MessageBuilder builder)
    {
        if (builder != null)
        {
            this.isTTS = builder.isTTS;
            this.builder.append(builder.builder);
            this.nonce = builder.nonce;
            this.embed = builder.embed;
        }
    }

    public MessageBuilder(EmbedBuilder builder)
    {
        if (builder != null)
            this.embed = (MessageEmbedImpl) builder.build();
    }

    public MessageBuilder(MessageEmbed embed)
    {
        this.embed = (MessageEmbedImpl) embed;
    }

    /**
     * Makes the created Message a TTS message.
     * <br>TTS stands for Text-To-Speech. When a TTS method is received by the Discord client,
     * it is vocalized so long as the user has not disabled TTS.
     *
     * @param  tts
     *         whether the created Message should be a tts message
     *
     * @return The {@link net.dv8tion.jda.core.MessageBuilder MessageBuilder} instance. Useful for chaining.
     */
    public MessageBuilder setTTS(boolean tts)
    {
        this.isTTS = tts;
        return this;
    }
    
    /**
     * Adds a {@link net.dv8tion.jda.core.entities.MessageEmbed} to the Message. Embeds can be built using
     * the {@link net.dv8tion.jda.core.EmbedBuilder} and offer specialized formatting.
     *
     * @param  embed
     *         the embed to add, or null to remove
     *
     * @return The {@link net.dv8tion.jda.core.MessageBuilder MessageBuilder} instance. Useful for chaining.
     */
    public MessageBuilder setEmbed(MessageEmbed embed)
    {
        this.embed = (MessageEmbedImpl) embed;
        return this;
    }

    /**
     * Sets the <a href="https://en.wikipedia.org/wiki/Cryptographic_nonce" target="_blank">nonce</a>
     * of the built message(s). It is recommended to have only 100% unique strings to validate messages via this nonce.
     * <br>The nonce will be available from the resulting message via {@link net.dv8tion.jda.core.entities.Message#getNonce() Message.getNonce()}
     * in message received by events and RestAction responses.
     * <br>When {@code null} is provided no nonce will be used.
     *
     * @param  nonce
     *         Validation nonce string
     *
     * @return The {@link net.dv8tion.jda.core.MessageBuilder MessageBuilder} instance. Useful for chaining.
     */
    public MessageBuilder setNonce(String nonce)
    {
        this.nonce = nonce;
        return this;
    }

    @Override
    public MessageBuilder append(CharSequence text)
    {
        builder.append(text);
        return this;
    }

    @Override
    public MessageBuilder append(CharSequence text, int start, int end)
    {
        builder.append(text, start, end);
        return this;
    }

    @Override
    public MessageBuilder append(char c)
    {
        builder.append(c);
        return this;
    }

    /**
     * Appends the string representation of an object to the Message.
     * <br>This is the same as {@link #append(CharSequence) append(String.valueOf(object))}
     * 
     * @param  object
     *         the object to append
     *
     * @return Returns the {@link net.dv8tion.jda.core.MessageBuilder MessageBuilder} instance. Useful for chaining.
     */
    public MessageBuilder append(Object object)
    {
        return append(String.valueOf(object));
    }

    /**
     * Appends a mention to the Message.
     * <br>Typical usage would be providing an {@link net.dv8tion.jda.core.entities.IMentionable IMentionable} like
     * {@link net.dv8tion.jda.core.entities.User User} or {@link net.dv8tion.jda.core.entities.TextChannel TextChannel}.
     *
     * @param  mention
     *         the mention to append
     *
     * @return The {@link net.dv8tion.jda.core.MessageBuilder MessageBuilder} instance. Useful for chaining.
     */
    public MessageBuilder append(IMentionable mention)
    {
        builder.append(mention.getAsMention());
        return this;
    }

    /**
     * Appends a String using the specified chat {@link net.dv8tion.jda.core.MessageBuilder.Formatting Formatting(s)}.
     *
     * @param  text
     *         the text to append.
     * @param  format
     *         the format(s) to apply to the text.
     *
     * @return Returns the {@link net.dv8tion.jda.core.MessageBuilder MessageBuilder} instance. Useful for chaining.
     */
    public MessageBuilder append(CharSequence text, Formatting... format)
    {
        boolean blockPresent = false;
        for (Formatting formatting : format)
        {
            if (formatting == Formatting.BLOCK)
            {
                blockPresent = true;
                continue;
            }
            builder.append(formatting.getTag());
        }
        if (blockPresent)
            builder.append(Formatting.BLOCK.getTag());

        builder.append(text);

        if (blockPresent)
            builder.append(Formatting.BLOCK.getTag());
        for (int i = format.length - 1; i >= 0; i--)
        {
            if (format[i] == Formatting.BLOCK) continue;
            builder.append(format[i].getTag());
        }
        return this;
    }

    /**
     * This method is an extended form of {@link String#format(String, Object...)}. It allows for all of
     * the token replacement functionality that String.format(String, Object...) supports.
     * <br>A lot of JDA entities implement {@link java.util.Formattable Formattable} and will provide
     * specific format outputs for their specific type.
     * <ul>
     *     <li>{@link net.dv8tion.jda.core.entities.IMentionable IMentionable}
     *     <br>These will output their {@link net.dv8tion.jda.core.entities.IMentionable#getAsMention() getAsMention} by default,
     *         some implementations have alternatives such as {@link net.dv8tion.jda.core.entities.User User} and {@link net.dv8tion.jda.core.entities.TextChannel TextChannel}.</li>
     *     <li>{@link net.dv8tion.jda.core.entities.MessageChannel MessageChannel}
     *     <br>All message channels format to {@code "#" + getName()} by default, TextChannel has special handling
     *         and uses the getAsMention output by default and the MessageChannel output as alternative ({@code #} flag).</li>
     *     <li>{@link net.dv8tion.jda.core.entities.Message Message}
     *     <br>Messages by default output their {@link net.dv8tion.jda.core.entities.Message#getContentDisplay() getContentDisplay()} value and
     *         as alternative use the {@link net.dv8tion.jda.core.entities.Message#getContentRaw() getContentRaw()} value</li>
     * </ul>
     *
     * <p>Example:
     * <br>If you placed the following code in an method handling a
     * {@link net.dv8tion.jda.core.events.message.MessageReceivedEvent MessageReceivedEvent}
     * <br><pre>{@code
     * User user = event.getAuthor();
     * MessageBuilder builder = new MessageBuilder();
     * builder.appendFormat("%#s is really cool!", user);
     * builder.build();
     * }</pre>
     *
     * It would build a message that mentions the author and says that he is really cool!. If the user's
     * name was "Minn" and his discriminator "6688", it would say:
     * <br><pre>  "Minn#6688 is really cool!"</pre>
     * <br>Note that this uses the {@code #} flag to utilize the alternative format for {@link net.dv8tion.jda.core.entities.User User}.
     * <br>By default it would fallback to {@link net.dv8tion.jda.core.entities.IMentionable#getAsMention()}
     *
     * @param  format
     *         a format string.
     * @param  args
     *         an array objects that will be used to replace the tokens, they must be
     *         provided in the order that the tokens appear in the provided format string.
     *
     * @throws java.lang.IllegalArgumentException
     *         If the provided format string is {@code null} or empty
     *
     * @return The {@link net.dv8tion.jda.core.MessageBuilder MessageBuilder} instance. Useful for chaining.
     */
    public MessageBuilder appendFormat(String format, Object... args)
    {
        Checks.notEmpty(format, "Format String");
        this.append(String.format(format, args));
        return this;
    }

    /**
     * Appends a code-block to the Message.
     * <br>Discord uses <a href="https://highlightjs.org/">Highlight.js</a> for its language highlighting support. You can find out what
     * specific languages are supported <a href="https://github.com/isagalaev/highlight.js/tree/master/src/languages">here</a>.
     *
     * @param  text
     *         the code to append
     * @param  language
     *         the language of the code. If unknown use an empty string
     *
     * @return Returns the {@link net.dv8tion.jda.core.MessageBuilder MessageBuilder} instance. Useful for chaining.
     */
    public MessageBuilder appendCodeBlock(CharSequence text, CharSequence language)
    {
        builder.append("```").append(language).append('\n').append(text).append("\n```");
        return this;
    }

    /**
     * Returns the current length of the content that will be built into a {@link net.dv8tion.jda.core.entities.Message Message}
     * when {@link #build()} is called.
     * <br>If this value is {@code 0} (and there is no embed) or greater than {@code 2000} when {@link #build()} is called, an exception
     * will be raised as you cannot send an empty message to Discord and Discord has a hard limit of 2000 characters per message.
     *
     * <p><b>Hint:</b> You can use {@link #build(int, int)} or
     * {@link #buildAll(net.dv8tion.jda.core.MessageBuilder.SplitPolicy...) buildAll(SplitPolicy...)} as possible ways to
     * deal with the 2000 character cap.
     *
     * @return the current length of the content that will be built into a Message.
     */
    public int length()
    {
        return builder.length();
    }

    /**
     * Checks if the message contains any contend. This includes text as well as embeds.
     * 
     * @return weather the message contains content
     */
    public boolean isEmpty() {
        return builder.length() == 0 && embed == null;
    }

    /**
     * Creates a {@link net.dv8tion.jda.core.entities.Message Message} object from this MessageBuilder
     *
     * <p><b>Hint:</b> You can use {@link #build(int, int)} or
     * {@link #buildAll(net.dv8tion.jda.core.MessageBuilder.SplitPolicy...) buildAll(SplitPolicy...)} as possible ways to
     * deal with the 2000 character cap.
     *
     * @throws java.lang.IllegalStateException
     *         <ul>
     *             <li>If you attempt to build() an empty Message ({@link #length()} is {@code 0} and no
     *             {@link net.dv8tion.jda.core.entities.MessageEmbed} was provided to {@link #setEmbed(net.dv8tion.jda.core.entities.MessageEmbed)})</li>
     *             <li>If you attempt to build() a Message with more than 2000 characters of content.</li>
     *         </ul>
     *
     * @return the created {@link net.dv8tion.jda.core.entities.Message Message}
     */
    public Message build()
    {
        String message = builder.toString();
        if (this.isEmpty())
            throw new IllegalStateException("Cannot build a Message with no content. (You never added any content to the message)");
        if (message.length() > 2000)
            throw new IllegalStateException("Cannot build a Message with more than 2000 characters. Please limit your input.");

        return new DataMessage(isTTS, message, nonce, embed);
    }

    /**
     * Replaces each substring that matches the target string with the specified replacement string.
     * The replacement proceeds from the beginning of the string to the end, for example, replacing
     * "aa" with "b" in the message "aaa" will result in "ba" rather than "ab".
     *
     * @param  target
     *         the sequence of char values to be replaced
     * @param  replacement
     *         the replacement sequence of char values
     *
     * @return Returns the {@link net.dv8tion.jda.core.MessageBuilder MessageBuilder} instance. Useful for chaining.
     */
    public MessageBuilder replaceAll(String target, String replacement)
    {
        int index;
        while ((index = builder.indexOf(target)) != -1)
        {
            builder.replace(index, index + target.length(), replacement);
        }
        return this;
    }

    /**
     * Replaces the first substring that matches the target string with the specified replacement string.
     *
     * @param  target
     *         the sequence of char values to be replaced
     * @param  replacement
     *         the replacement sequence of char values
     *
     * @return Returns the {@link net.dv8tion.jda.core.MessageBuilder MessageBuilder} instance. Useful for chaining.
     */
    public MessageBuilder replaceFirst(String target, String replacement)
    {
        int index = builder.indexOf(target);
        if (index != -1)
        {
            builder.replace(index, index + target.length(), replacement);
        }
        return this;
    }

    /**
     * Replaces the last substring that matches the target string with the specified replacement string.
     *
     * @param  target
     *         the sequence of char values to be replaced
     * @param  replacement
     *         the replacement sequence of char values
     *
     * @return Returns the {@link net.dv8tion.jda.core.MessageBuilder MessageBuilder} instance. Useful for chaining.
     */
    public MessageBuilder replaceLast(String target, String replacement)
    {
        int index = builder.lastIndexOf(target);
        if (index != -1)
        {
            builder.replace(index, index + target.length(), replacement);
        }
        return this;
    }

    /**
     * Removes all mentions and replaces them with the closest looking textual representation.
     *
     * <p>Use this over {@link #stripMentions(Guild)} if {@link net.dv8tion.jda.core.entities.User User} mentions
     * should be replaced with their {@link net.dv8tion.jda.core.entities.User#getName()} instead of their Nicknames.
     *
     * @param jda
     *        The JDA instance used to resolve the mentions.
     *
     * @return Returns the {@link net.dv8tion.jda.core.MessageBuilder MessageBuilder} instance. Useful for chaining.
     */
    public MessageBuilder stripMentions(JDA jda)
    {
        return this.stripMentions(jda, (Guild) null,
            Message.MentionType.EVERYONE, Message.MentionType.HERE,
            Message.MentionType.CHANNEL, Message.MentionType.ROLE, Message.MentionType.USER);
    }

    /**
     * Removes all mentions and replaces them with the closest looking textual representation.
     *
     * <p>Use this over {@link #stripMentions(JDA)} if {@link net.dv8tion.jda.core.entities.User User} mentions should
     * be replaced with their nicknames in a specific guild based.
     * <br>Uses {@link net.dv8tion.jda.core.entities.Member#getEffectiveName()}
     *
     * @param  guild
     *         the guild for {@link net.dv8tion.jda.core.entities.User User} mentions
     *
     * @return Returns the {@link net.dv8tion.jda.core.MessageBuilder MessageBuilder} instance. Useful for chaining.
     */
    public MessageBuilder stripMentions(Guild guild)
    {
        return this.stripMentions(guild.getJDA(), guild,
            Message.MentionType.EVERYONE, Message.MentionType.HERE,
            Message.MentionType.CHANNEL, Message.MentionType.ROLE, Message.MentionType.USER);
    }

    /**
     * Removes all mentions of the specified types and replaces them with the closest looking textual representation.
     *
     * <p>Use this over {@link #stripMentions(JDA, MentionType...)} if {@link net.dv8tion.jda.core.entities.User User} mentions should
     * be replaced with their nicknames in a specific guild based.
     * <br>Uses {@link net.dv8tion.jda.core.entities.Member#getEffectiveName()}
     *
     * @param  guild
     *         the guild for {@link net.dv8tion.jda.core.entities.User User} mentions
     * @param  types
     *         the {@link MentionType MentionTypes} that should be stripped
     *
     * @return Returns the {@link net.dv8tion.jda.core.MessageBuilder MessageBuilder} instance. Useful for chaining.
     */
    public MessageBuilder stripMentions(Guild guild, Message.MentionType... types)
    {
        return this.stripMentions(guild.getJDA(), guild, types);
    }

    @Deprecated
    public MessageBuilder stripMentions(Guild guild, MentionType... types)
    {
        if (types == null) return this;
        Message.MentionType[] mentionTypes = new Message.MentionType[types.length];
        for (int i = 0; i < mentionTypes.length; i++)
            mentionTypes[i] = convertNewType(types[i]);
        return stripMentions(guild, mentionTypes);
    }

    /**
     * Removes all mentions of the specified types and replaces them with the closest looking textual representation.
     *
     * <p>Use this over {@link #stripMentions(Guild, MentionType...)} if {@link net.dv8tion.jda.core.entities.User User}
     * mentions should be replaced with their {@link net.dv8tion.jda.core.entities.User#getName()}.
     * 
     * @param  jda
     *         The JDA instance used to resolve the mentions.
     * @param  types
     *         the {@link MentionType MentionTypes} that should be stripped
     *
     * @return Returns the {@link net.dv8tion.jda.core.MessageBuilder MessageBuilder} instance. Useful for chaining.
     */
    public MessageBuilder stripMentions(JDA jda, Message.MentionType... types)
    {
        return this.stripMentions(jda, null, types);
    }

    @Deprecated
    public MessageBuilder stripMentions(JDA jda, MentionType... types)
    {
        if (types == null) return this;
        Message.MentionType[] mentionTypes = new Message.MentionType[types.length];
        for (int i = 0; i < mentionTypes.length; i++)
            mentionTypes[i] = convertNewType(types[i]);
        return stripMentions(jda, mentionTypes);
    }

    private MessageBuilder stripMentions(JDA jda, Guild guild, Message.MentionType... types)
    {
        if (types == null)
            return this;

        String string = null;

        for (Message.MentionType mention : types)
        {
            if (mention != null)
            {
                switch (mention)
                {
                    case EVERYONE:
                        replaceAll("@everyone", "@\u0435veryone");
                        break;
                    case HERE:
                        replaceAll("@here", "@h\u0435re");
                        break;
                    case CHANNEL:
                    {
                        if (string == null)
                        {
                            string = builder.toString();
                        }
                        
                        Matcher matcher = Message.MentionType.CHANNEL.getPattern().matcher(string);
                        while (matcher.find())
                        {
                            TextChannel channel = jda.getTextChannelById(matcher.group(1));
                            if (channel != null)
                            {
                                replaceAll(matcher.group(), "#" + channel.getName());
                            }
                        }
                        break;
                    }
                    case ROLE:
                    {    
                        if (string == null)
                        {
                            string = builder.toString();
                        }

                        Matcher matcher = Message.MentionType.ROLE.getPattern().matcher(string);
                        while (matcher.find())
                        {
                            for (Guild g : jda.getGuilds())
                            {
                                Role role = g.getRoleById(matcher.group(1));
                                if (role != null)
                                {
                                    replaceAll(matcher.group(), "@"+role.getName());
                                    break;
                                }
                            }
                        }
                        break;
                    }
                    case USER:
                    {
                        if (string == null)
                        {
                            string = builder.toString();
                        }

                        Matcher matcher = Message.MentionType.USER.getPattern().matcher(string);
                        while (matcher.find())
                        {
                            User user = jda.getUserById(matcher.group(1));
                            String replacement;

                            if (user == null)
                                continue;

                            Member member;

                            if (guild != null && (member = guild.getMember(user)) != null)
                                replacement = member.getEffectiveName();
                            else
                                replacement = user.getName();

                            replaceAll(matcher.group(), "@" + replacement);
                        }
                        break;
                    }
                }
            }
        }
        
        return this;
    }

    /**
     * Returns the underlying {@link StringBuilder}.
     * 
     * @return the {@link StringBuilder} used by this {@link MessageBuilder}
     */
    public StringBuilder getStringBuilder()
    {
        return this.builder;
    }
    
    /**
     * Clears the current builder. Useful for mass message creation.
     *
     * @return Returns the {@link net.dv8tion.jda.core.MessageBuilder MessageBuilder} instance. Useful for chaining.
     */
    public MessageBuilder clear() {
        this.builder.setLength(0);
        this.embed = null;
        this.isTTS = false;
        return this;
    }

    /**
     * Returns the index within this string of the first occurrence of the
     * specified substring between the specified indices.
     *
     * <p>If no such value of {@code target} exists, then {@code -1} is returned.
     *
     * @param  target
     *         the substring to search for.
     * @param  fromIndex
     *         the index from which to start the search.
     * @param  endIndex
     *         the index at which to end the search.
     *
     * @throws java.lang.IndexOutOfBoundsException
     *         <ul>
     *             <li>If the {@code fromIndex} is outside of the range of {@code 0} to {@link #length()}</li>
     *             <li>If the {@code endIndex} is outside of the range of {@code 0} to {@link #length()}</li>
     *             <li>If the {@code fromIndex} is greater than {@code endIndex}</li>
     *         </ul>
     *
     * @return the index of the first occurrence of the specified substring between
     *         the specified indices or {@code -1} if there is no such occurrence.
     */
    public int indexOf(CharSequence target, int fromIndex, int endIndex)
    {
        if (fromIndex < 0)
            throw new IndexOutOfBoundsException("index out of range: " + fromIndex);
        if (endIndex < 0)
            throw new IndexOutOfBoundsException("index out of range: " + endIndex);
        if (fromIndex > length())
            throw new IndexOutOfBoundsException("fromIndex > length()");
        if (fromIndex > endIndex)
            throw new IndexOutOfBoundsException("fromIndex > endIndex");
        
        if (endIndex >= builder.length())
        {
            endIndex = builder.length() - 1;
        }

        int targetCount = target.length();
        if (targetCount == 0)
        {
            return fromIndex;
        }

        char strFirstChar = target.charAt(0);
        int max = endIndex + targetCount - 1;

        lastCharSearch:
        for (int i = fromIndex; i <= max; i++)
        {
            if (builder.charAt(i) == strFirstChar)
            {
                for (int j = 1; j < targetCount; j++)
                {
                    if (builder.charAt(i + j) != target.charAt(j))
                    {
                        continue lastCharSearch;
                    }
                }
                return i;
            }
        }
        return -1;
    }

    /**
     * Returns the index within this string of the last occurrence of the
     * specified substring between the specified indices.
     *
     * If no such value of {@code target} exists, then {@code -1} is returned.
     *
     * @param  target
     *         the substring to search for.
     * @param  fromIndex
     *         the index from which to start the search.
     * @param  endIndex
     *         the index at which to end the search.
     *
     * @throws java.lang.IndexOutOfBoundsException
     *         <ul>
     *             <li>If the {@code fromIndex} is outside of the range of {@code 0} to {@link #length()}</li>
     *             <li>If the {@code endIndex} is outside of the range of {@code 0} to {@link #length()}</li>
     *             <li>If the {@code fromIndex} is greater than {@code endIndex}</li>
     *         </ul>
     *
     * @return the index of the last occurrence of the specified substring between
     *         the specified indices or {@code -1} if there is no such occurrence.
     */
    public int lastIndexOf(CharSequence target, int fromIndex, int endIndex)
    {
        if (fromIndex < 0)
            throw new IndexOutOfBoundsException("index out of range: " + fromIndex);
        if (endIndex < 0)
            throw new IndexOutOfBoundsException("index out of range: " + endIndex);
        if (fromIndex > length())
            throw new IndexOutOfBoundsException("fromIndex > length()");
        if (fromIndex > endIndex)
            throw new IndexOutOfBoundsException("fromIndex > endIndex");
        
        if (endIndex >= builder.length())
        {
            endIndex = builder.length() - 1;
        }

        int targetCount = target.length();
        if (targetCount == 0)
        {
            return endIndex;
        }

        int rightIndex = endIndex - targetCount;

        if (fromIndex > rightIndex)
        {
            fromIndex = rightIndex;
        }

        int strLastIndex = targetCount - 1;
        char strLastChar = target.charAt(strLastIndex);

        int min = fromIndex + targetCount - 1;

        lastCharSearch:
        for (int i = endIndex; i >= min; i--)
        {
            if (builder.charAt(i) == strLastChar)
            {
                for (int j = strLastIndex - 1, k = 1; j >= 0; j--, k++)
                {
                    if (builder.charAt(i - k) != target.charAt(j))
                    {
                        continue lastCharSearch;
                    }
                }
                return i - target.length() + 1;
            }
        }
        return -1;
    }

    /**
     * Creates a {@link java.util.Queue Queue} of {@link net.dv8tion.jda.core.entities.Message Message} objects from this MessageBuilder.
     *
     * <p>This method splits the content if it exceeds 2000 chars. The splitting behaviour can be customized using {@link SplitPolicy SplitPolicies}.
     * The method will try the policies in the order they are passed to it.
     * <br>If no SplitPolicy is provided each message will be split after exactly 2000 chars.
     *
     * <p><b>This is not Markdown safe.</b> An easy workaround is to include <a href="https://en.wikipedia.org/wiki/Zero-width_space">Zero Width Spaces</a>
     * as predetermined breaking points to the message and only split on them.
     *
     * @param  policy
     *         The {@link net.dv8tion.jda.core.MessageBuilder.SplitPolicy} defining how to split the text in the
     *         MessageBuilder into different, individual messages.
     * 
     * @return the created {@link net.dv8tion.jda.core.entities.Message Messages}
     */
    public Queue<Message> buildAll(SplitPolicy... policy)
    {
        if (this.isEmpty())
            throw new UnsupportedOperationException("Cannot build a Message with no content. (You never added any content to the message)");

        LinkedList<Message> messages = new LinkedList<>();

        if (builder.length() <= 2000) {
            messages.add(this.build());
            return messages;
        }

        if (policy == null || policy.length == 0)
        {
            policy = new SplitPolicy[]{ SplitPolicy.ANYWHERE };
        }

        int currentBeginIndex = 0;

        messageLoop:
        while (currentBeginIndex < builder.length() - 2001)
        {
            for (int i = 0; i < policy.length; i++)
            {
                int currentEndIndex = policy[i].nextMessage(currentBeginIndex, this);
                if (currentEndIndex != -1)
                {
                    messages.add(build(currentBeginIndex, currentEndIndex));
                    currentBeginIndex = currentEndIndex;
                    continue messageLoop;
                }
            }
            throw new RuntimeException("failed to split the messages");
        }

        if (currentBeginIndex < builder.length() - 1)
        {
            messages.add(build(currentBeginIndex, builder.length() - 1));
        }

        if (this.embed != null)
        {
            ((DataMessage) messages.get(messages.size() - 1)).setEmbed(embed);
        }

        return messages;
    }

    protected DataMessage build(int beginIndex, int endIndex)
    {
        return new DataMessage(isTTS, builder.substring(beginIndex, endIndex), null, null);
    }

    /**
     * Interface to allow custom implementation of Splitting rules for
     * {@link #buildAll(net.dv8tion.jda.core.MessageBuilder.SplitPolicy...) MessageBuilder.buildAll(SplitPolicy...)}.
     */
    public interface SplitPolicy
    {
        /**
         * Splits on newline chars {@code `\n`}.
         */
        SplitPolicy NEWLINE = new CharSequenceSplitPolicy("\n", true);

        /**
         * Splits on space chars {@code `\u0020`}.
         */
        SplitPolicy SPACE = new CharSequenceSplitPolicy(" ", true);

        /**
         * Splits exactly after 2000 chars.
         */
        SplitPolicy ANYWHERE = (i, b) -> Math.min(i + 2000, b.length());

        /**
         * Creates a new {@link SplitPolicy} splitting on the specified chars.
         *
         * @param  chars
         *         the chars to split on
         * @param  remove
         *         weather to remove the chars when splitting on them
         *
         * @return a new {@link SplitPolicy}
         */
        static SplitPolicy onChars(CharSequence chars, boolean remove)
        {
            return new CharSequenceSplitPolicy(chars, remove);
        }

        /**
         * Default {@link SplitPolicy} implementation. Splits on a specified {@link CharSequence}.
         */
        class CharSequenceSplitPolicy implements SplitPolicy
        {
            private final boolean remove;
            private final CharSequence chars;

            private CharSequenceSplitPolicy(final CharSequence chars, final boolean remove)
            {
                this.chars = chars;
                this.remove = remove;
            }

            @Override
            public int nextMessage(final int currentBeginIndex, final MessageBuilder builder)
            {
                int currentEndIndex = builder.lastIndexOf(this.chars, currentBeginIndex, currentBeginIndex + 2000 - (this.remove ? this.chars.length() : 0));
                if (currentEndIndex < 0)
                {
                    return -1;
                }
                else
                {
                    return currentEndIndex + this.chars.length();
                }
            }
        }

        /**
         * Calculates the endIndex for the next {@link net.dv8tion.jda.core.entities.Message Message}.
         * 
         * @param  currentBeginIndex
         *         the index the next {@link net.dv8tion.jda.core.entities.Message Message} should start from
         * @param  builder
         *         the {@link net.dv8tion.jda.core.MessageBuilder MessageBuilder}
         *
         * @return the end Index of the next {@link net.dv8tion.jda.core.entities.Message Message}
         * 
         * @throws java.lang.RuntimeException when splitting fails
         * 
         */
        int nextMessage(int currentBeginIndex, MessageBuilder builder);
    }

    /**
     * Holds the strippable mention types used in {@link MessageBuilder#stripMentions(JDA, MentionType...)}
     * and {@link MessageBuilder#stripMentions(Guild, MentionType...)}
     *
     * @deprecated Getting replaced by {@link net.dv8tion.jda.core.entities.Message.MentionType Message.MentionType}
     */
    @Deprecated
    public enum MentionType {
        /**
         * <b>@everyone</b> mentions 
         */
        EVERYONE,
        /**
         * <b>@here</b> mentions
         */
        HERE,
        /**
         * <b>@User</b> mentions
         */
        USER,
        /**
         * <b>#channel</b> mentions
         */
        CHANNEL,
        /**
         * <b>@Role</b> mentions
         */
        ROLE
    }

    @Deprecated
    private Message.MentionType convertNewType(MentionType oldType)
    {
        switch (oldType)
        {
            case HERE: return Message.MentionType.HERE;
            case EVERYONE: return Message.MentionType.EVERYONE;
            case ROLE: return Message.MentionType.ROLE;
            case USER: return Message.MentionType.USER;
            case CHANNEL: return Message.MentionType.CHANNEL;
            default: return null;
        }
    }

    /**
     * Holds the available formatting used in {@link MessageBuilder#append(java.lang.CharSequence, net.dv8tion.jda.core.MessageBuilder.Formatting...)}
     */
    public enum Formatting
    {
        ITALICS("*"),
        BOLD("**"),
        STRIKETHROUGH("~~"),
        UNDERLINE("__"),
        BLOCK("`");

        private final String tag;

        Formatting(String tag)
        {
            this.tag = tag;
        }

        private String getTag()
        {
            return tag;
        }
    }
}<|MERGE_RESOLUTION|>--- conflicted
+++ resolved
@@ -16,14 +16,9 @@
 package net.dv8tion.jda.core;
 
 import net.dv8tion.jda.core.entities.*;
-<<<<<<< HEAD
 import net.dv8tion.jda.core.entities.impl.MessageEmbedImpl;
 import net.dv8tion.jda.core.entities.impl.message.DataMessage;
-import org.apache.http.util.Args;
-=======
-import net.dv8tion.jda.core.entities.impl.MessageImpl;
 import net.dv8tion.jda.core.utils.Checks;
->>>>>>> 0460f675
 
 import java.util.LinkedList;
 import java.util.List;
@@ -607,7 +602,7 @@
     {
         return this.builder;
     }
-    
+
     /**
      * Clears the current builder. Useful for mass message creation.
      *
