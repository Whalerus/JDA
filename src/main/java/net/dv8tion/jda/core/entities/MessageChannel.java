/*
 *     Copyright 2015-2017 Austin Keener & Michael Ritter & Florian Spieß
 *
 * Licensed under the Apache License, Version 2.0 (the "License");
 * you may not use this file except in compliance with the License.
 * You may obtain a copy of the License at
 *
 *     http://www.apache.org/licenses/LICENSE-2.0
 *
 * Unless required by applicable law or agreed to in writing, software
 * distributed under the License is distributed on an "AS IS" BASIS,
 * WITHOUT WARRANTIES OR CONDITIONS OF ANY KIND, either express or implied.
 * See the License for the specific language governing permissions and
 * limitations under the License.
 */
package net.dv8tion.jda.core.entities;

import net.dv8tion.jda.core.AccountType;
import net.dv8tion.jda.core.JDA;
import net.dv8tion.jda.core.exceptions.AccountTypeException;
import net.dv8tion.jda.core.requests.Request;
import net.dv8tion.jda.core.requests.Response;
import net.dv8tion.jda.core.requests.RestAction;
import net.dv8tion.jda.core.requests.Route;
import net.dv8tion.jda.core.requests.restaction.AuditableRestAction;
import net.dv8tion.jda.core.requests.restaction.MessageAction;
import net.dv8tion.jda.core.requests.restaction.pagination.MessagePaginationAction;
import net.dv8tion.jda.core.utils.Checks;
import net.dv8tion.jda.core.utils.MiscUtil;
import org.json.JSONArray;

import java.io.*;
import java.util.*;
import javax.annotation.CheckReturnValue;

/**
 * Represents a Discord channel that can have {@link net.dv8tion.jda.core.entities.Message Messages} and files sent to it.
 *
 * <h1>Formattable</h1>
 * This interface extends {@link java.util.Formattable Formattable} and can be used with a {@link java.util.Formatter Formatter}
 * such as used by {@link String#format(String, Object...) String.format(String, Object...)}
 * or {@link java.io.PrintStream#printf(String, Object...) PrintStream.printf(String, Object...)}.
 *
 * <p>This will use {@link #getName()} rather than {@link Object#toString()}!
 * <br>Supported Features:
 * <ul>
 *     <li><b>Alternative</b>
 *     <br>   - Prepends the name with {@code #}
 *              (Example: {@code %#s} - results in <code>#{@link #getName()}</code>)</li>
 *
 *     <li><b>Width/Left-Justification</b>
 *     <br>   - Ensures the size of a format
 *              (Example: {@code %20s} - uses at minimum 20 chars;
 *              {@code %-10s} - uses left-justified padding)</li>
 *
 *     <li><b>Precision</b>
 *     <br>   - Cuts the content to the specified size
 *              (Example: {@code %.20s})</li>
 * </ul>
 *
 * <p>More information on formatting syntax can be found in the {@link java.util.Formatter format syntax documentation}!
 * <br><b>{@link net.dv8tion.jda.core.entities.TextChannel TextChannel} is a special case which uses {@link IMentionable#getAsMention() IMentionable.getAsMention()}
 * by default and uses the <code>#{@link #getName()}</code> format as <u>alternative</u></b>
 */
public interface MessageChannel extends ISnowflake, Formattable
{

    /**
     * The id for the most recent message sent
     * in this current MessageChannel.
     * <br>This should only be used if {@link #hasLatestMessage()} returns {@code true}!
     *
     * <p>This value is updated on each {@link net.dv8tion.jda.core.events.message.MessageReceivedEvent MessageReceivedEvent}
     * and <u><b>will be reset to {@code null} if the message associated with this ID gets deleted</b></u>
     *
     * @throws java.util.NoSuchElementException
     *         If no message id is available
     *
     * @return The most recent message's id
     */
    default String getLatestMessageId()
    {
        return Long.toUnsignedString(getLatestMessageIdLong());
    }

    /**
     * The id for the most recent message sent
     * in this current MessageChannel.
     * <br>This should only be used if {@link #hasLatestMessage()} returns {@code true}!
     *
     * <p>This value is updated on each {@link net.dv8tion.jda.core.events.message.MessageReceivedEvent MessageReceivedEvent}
     * and <u><b>will be reset to {@code null} if the message associated with this ID gets deleted</b></u>
     *
     * @throws java.util.NoSuchElementException
     *         If no message id is available
     *
     * @return The most recent message's id
     */
    long getLatestMessageIdLong();

    /**
     * Whether this MessageChannel contains a tracked most recent
     * message or not.
     *
     * <p>This does not directly mean that {@link #getHistory()} will be unable to retrieve past messages,
     * it merely means that the latest message is untracked by our internal cache meaning that
     * if this returns {@code false} the {@link #getLatestMessageId()}
     * method will throw an {@link java.util.NoSuchElementException NoSuchElementException}
     *
     * @return True, if a latest message id is available for retrieval by {@link #getLatestMessageId()}
     *
     * @see    #getLatestMessageId()
     */
    boolean hasLatestMessage();

    /**
     * This method is a shortcut method to return the following information in the following situation:
     * If the MessageChannel is instance of..
     * <ul>
     *     <li><b>TextChannel</b> - Returns {@link TextChannel#getName()}</li>
     *     <li><b>PrivateChannel</b> Returns {@link PrivateChannel#getUser()}{@link net.dv8tion.jda.core.entities.User#getName() .getName()}</li>
     *     <li><b>Group</b> - Returns {@link net.dv8tion.jda.client.entities.Group#getName() Group.getName()}</li>
     * </ul>
     *
     * @return Possibly-null "name" of the MessageChannel. Different implementations determine what the name. Only
     *         {@link net.dv8tion.jda.client.entities.Group Group} could have a {@code null} name.
     */
    String getName();

    /**
     * The {@link net.dv8tion.jda.core.entities.ChannelType ChannelType} of this MessageChannel.
     *
     * @return The ChannelType for this channel
     */
    ChannelType getType();

    /**
     * Returns the {@link net.dv8tion.jda.core.JDA JDA} instance of this MessageChannel
     *
     * @return the corresponding JDA instance
     */
    JDA getJDA();

    /**
     * Sends a plain text message to this channel.
     * <br>This will fail if this channel is an instance of {@link net.dv8tion.jda.core.entities.TextChannel TextChannel} and
     * the currently logged in account does not have permissions to send a message to this channel.
     * <br>To determine if you are able to send a message in a {@link net.dv8tion.jda.core.entities.TextChannel TextChannel}
     * use {@link net.dv8tion.jda.core.entities.TextChannel#canTalk() TextChannel.canTalk()}.
     *
     * <p>This method is a shortcut to {@link #sendMessage(Message)} by way of using a {@link net.dv8tion.jda.core.MessageBuilder MessageBuilder}
     * internally to build the provided {@code text} into a Message.
     * <pre>sendMessage(new MessageBuilder().append(text).build())</pre>
     *
     * <p>For {@link net.dv8tion.jda.core.requests.ErrorResponse} information, refer to {@link #sendMessage(Message)}.
     *
     * @param  text
     *         the text to build into a Message to send to the MessageChannel.
     *
     * @throws net.dv8tion.jda.core.exceptions.PermissionException
     *         If this is a {@link net.dv8tion.jda.core.entities.TextChannel TextChannel} and the logged in account does
     *         not have
     *         <ul>
     *             <li>{@link net.dv8tion.jda.core.Permission#MESSAGE_READ Permission.MESSAGE_READ}</li>
     *             <li>{@link net.dv8tion.jda.core.Permission#MESSAGE_WRITE Permission.MESSAGE_WRITE}</li>
     *         </ul>
     * @throws net.dv8tion.jda.client.exceptions.VerificationLevelException
     *         If this is a {@link net.dv8tion.jda.core.entities.TextChannel} and
     *         {@link net.dv8tion.jda.core.entities.TextChannel#getGuild() TextChannel.getGuild()}{@link net.dv8tion.jda.core.entities.Guild#checkVerification() .checkVerification()}
     *         returns false.
     * @throws java.lang.IllegalArgumentException
     *         if the provided text is null, empty or longer than 2000 characters
     * @throws java.lang.UnsupportedOperationException
     *         If this is a {@link net.dv8tion.jda.core.entities.PrivateChannel PrivateChannel}
     *         and both the currently logged in account and the target user are bots.
     *
     * @return {@link net.dv8tion.jda.core.requests.restaction.MessageAction MessageAction}
     *         <br>The newly created Message after it has been sent to Discord.
     *
     * @see net.dv8tion.jda.core.MessageBuilder
     */
<<<<<<< HEAD
    default MessageAction sendMessage(CharSequence text)
=======
    @CheckReturnValue
    default RestAction<Message> sendMessage(String text)
>>>>>>> 917fdd12
    {
        Checks.notEmpty(text, "Provided text for message");
        Checks.check(text.length() <= 2000, "Provided text for message must be less than 2000 characters in length");

        Route.CompiledRoute route = Route.Messages.SEND_MESSAGE.compile(getId());
        if (text instanceof StringBuilder)
            return new MessageAction(getJDA(), route, this, (StringBuilder) text);
        else
            return new MessageAction(getJDA(), route, this).append(text);
    }

    /**
     * Sends a formatted text message to this channel.
     * <br>This will fail if this channel is an instance of {@link net.dv8tion.jda.core.entities.TextChannel TextChannel} and
     * the currently logged in account does not have permissions to send a message to this channel.
     * <br>To determine if you are able to send a message in a {@link net.dv8tion.jda.core.entities.TextChannel TextChannel}
     * use {@link net.dv8tion.jda.core.entities.TextChannel#canTalk() TextChannel.canTalk()}.
     *
     * <p>This method is a shortcut to {@link #sendMessage(Message)} by way of using a {@link net.dv8tion.jda.core.MessageBuilder MessageBuilder}
     * and using its {@link net.dv8tion.jda.core.MessageBuilder#appendFormat(String, Object...)} method.
     * <br>For more information on how to format your input, refer to the docs of the method mentioned above.
     *
     * <p>For {@link net.dv8tion.jda.core.requests.ErrorResponse} information, refer to {@link #sendMessage(Message)}.
     *
     * @param  format
     *         The string that should be formatted, if this is {@code null} or empty
     *         the content of the Message would be empty and cause a builder exception.
     * @param  args
     *         The arguments for your format
     *
     * @throws net.dv8tion.jda.core.exceptions.PermissionException
     *         If this is a {@link net.dv8tion.jda.core.entities.TextChannel TextChannel} and the logged in account does
     *         not have
     *         <ul>
     *             <li>{@link net.dv8tion.jda.core.Permission#MESSAGE_READ Permission.MESSAGE_READ}</li>
     *             <li>{@link net.dv8tion.jda.core.Permission#MESSAGE_WRITE Permission.MESSAGE_WRITE}</li>
     *         </ul>
     * @throws net.dv8tion.jda.client.exceptions.VerificationLevelException
     *         If this is a {@link net.dv8tion.jda.core.entities.TextChannel} and
     *         {@link net.dv8tion.jda.core.entities.TextChannel#getGuild() TextChannel.getGuild()}{@link net.dv8tion.jda.core.entities.Guild#checkVerification() .checkVerification()}
     *         returns false.
     * @throws java.lang.IllegalArgumentException
     *         If the provided format text is {@code null}, empty or longer than 2000 characters
     * @throws java.lang.UnsupportedOperationException
     *         If this is a {@link net.dv8tion.jda.core.entities.PrivateChannel PrivateChannel}
     *         and both the currently logged in account and the target user are bots.
     * @throws java.util.IllegalFormatException
     *         If a format string contains an illegal syntax,
     *         a format specifier that is incompatible with the given arguments,
     *         insufficient arguments given the format string, or other illegal conditions.
     *         For specification of all possible formatting errors,
     *         see the <a href="../util/Formatter.html#detail">Details</a>
     *         section of the formatter class specification.
     *
     * @return {@link net.dv8tion.jda.core.requests.restaction.MessageAction MessageAction}
     *         <br>The newly created Message after it has been sent to Discord.
     */
<<<<<<< HEAD
    default MessageAction sendMessageFormat(String format, Object... args)
=======
    @CheckReturnValue
    default RestAction<Message> sendMessageFormat(String format, Object... args)
>>>>>>> 917fdd12
    {
        Checks.notEmpty(format, "Format");
        return sendMessage(String.format(format, args));
    }

    /**
     * Sends a specified {@link net.dv8tion.jda.core.entities.MessageEmbed MessageEmbed} as a {@link net.dv8tion.jda.core.entities.Message Message}
     * to this channel.
     * <br>This will fail if this channel is an instance of {@link net.dv8tion.jda.core.entities.TextChannel TextChannel} and
     * the currently logged in account does not have permissions to send a message to this channel.
     * <br>To determine if you are able to send a message in a {@link net.dv8tion.jda.core.entities.TextChannel TextChannel}
     * use {@link net.dv8tion.jda.core.entities.TextChannel#canTalk() TextChannel#canTalk}.
     *
     * <p>This method is a shortcut to {@link #sendMessage(Message)} by way of using a {@link net.dv8tion.jda.core.MessageBuilder MessageBuilder}
     * internally to build the provided {@code embed} into a Message.
     * <pre>sendMessage(new MessageBuilder().setEmbed(embed).build())</pre>
     *
     * <p>For {@link net.dv8tion.jda.core.requests.ErrorResponse} information, refer to {@link #sendMessage(Message)}.
     *
     * @param  embed
     *         the {@link net.dv8tion.jda.core.entities.MessageEmbed MessageEmbed} to send
     *
     * @throws net.dv8tion.jda.core.exceptions.PermissionException
     *         If this is a {@link net.dv8tion.jda.core.entities.TextChannel TextChannel} and the logged in account does
     *         not have
     *         <ul>
     *             <li>{@link net.dv8tion.jda.core.Permission#MESSAGE_READ Permission.MESSAGE_READ}</li>
     *             <li>{@link net.dv8tion.jda.core.Permission#MESSAGE_WRITE Permission.MESSAGE_WRITE}</li>
     *             <li>{@link net.dv8tion.jda.core.Permission#MESSAGE_EMBED_LINKS Permission.MESSAGE_EMBED_LINKS}</li>
     *         </ul>
     * @throws net.dv8tion.jda.client.exceptions.VerificationLevelException
     *         If this is a {@link net.dv8tion.jda.core.entities.TextChannel} and
     *         {@link net.dv8tion.jda.core.entities.TextChannel#getGuild() TextChannel.getGuild()}{@link net.dv8tion.jda.core.entities.Guild#checkVerification() .checkVerification()}
     *         returns false.
     * @throws java.lang.IllegalArgumentException
     *         If the provided embed is {@code null} or if the provided {@link net.dv8tion.jda.core.entities.MessageEmbed MessageEmbed}
     *         is not {@link net.dv8tion.jda.core.entities.MessageEmbed#isSendable(net.dv8tion.jda.core.AccountType) sendable}
     * @throws java.lang.UnsupportedOperationException
     *         If this is a {@link net.dv8tion.jda.core.entities.PrivateChannel PrivateChannel}
     *         and both the currently logged in account and the target user are bots.
     *
     * @return {@link net.dv8tion.jda.core.requests.restaction.MessageAction MessageAction}
     *         <br>The newly created Message after it has been sent to Discord.
     *
     * @see    net.dv8tion.jda.core.MessageBuilder
     * @see    net.dv8tion.jda.core.EmbedBuilder
     */
<<<<<<< HEAD
    default MessageAction sendMessage(MessageEmbed embed)
=======
    @CheckReturnValue
    default RestAction<Message> sendMessage(MessageEmbed embed)
>>>>>>> 917fdd12
    {
        Checks.notNull(embed, "Provided embed");

        Route.CompiledRoute route = Route.Messages.SEND_MESSAGE.compile(getId());
        return new MessageAction(getJDA(), route, this).embed(embed);
    }

    /**
     * Sends a specified {@link net.dv8tion.jda.core.entities.Message Message} to this channel.
     * <br>This will fail if this channel is an instance of {@link net.dv8tion.jda.core.entities.TextChannel TextChannel} and
     * the currently logged in account does not have permissions to send a message to this channel.
     * <br>To determine if you are able to send a message in a {@link net.dv8tion.jda.core.entities.TextChannel TextChannel}
     * use {@link net.dv8tion.jda.core.entities.TextChannel#canTalk() TextChannel#canTalk}.
     *
     * <p>The following {@link net.dv8tion.jda.core.requests.ErrorResponse ErrorResponses} are possible:
     * <ul>
     *     <li>{@link net.dv8tion.jda.core.requests.ErrorResponse#MISSING_ACCESS MISSING_ACCESS}
     *     <br>The request was attempted after the account lost access to the
     *         {@link net.dv8tion.jda.core.entities.Guild Guild} or {@link net.dv8tion.jda.client.entities.Group Group}
     *         typically due to being kicked or removed, or after {@link net.dv8tion.jda.core.Permission#MESSAGE_READ Permission.MESSAGE_READ}
     *         was revoked in the {@link net.dv8tion.jda.core.entities.TextChannel TextChannel}</li>
     *
     *     <li>{@link net.dv8tion.jda.core.requests.ErrorResponse#MISSING_PERMISSIONS MISSING_PERMISSIONS}
     *     <br>The send request was attempted after the account lost {@link net.dv8tion.jda.core.Permission#MESSAGE_WRITE Permission.MESSAGE_WRITE} in
     *         the {@link net.dv8tion.jda.core.entities.TextChannel TextChannel}.</li>
     *
     *     <li>{@link net.dv8tion.jda.core.requests.ErrorResponse#UNAUTHORIZED UNAUTHORIZED}
     *     <br>If this is a {@link net.dv8tion.jda.core.entities.PrivateChannel PrivateChannel} and the recipient User blocked you</li>
     *
     *     <li>{@link net.dv8tion.jda.core.requests.ErrorResponse#CANNOT_SEND_TO_USER CANNOT_SEND_TO_USER}
     *     <br>If this is a {@link net.dv8tion.jda.core.entities.PrivateChannel PrivateChannel} and the currently logged in account
     *         does not share any Guilds with the recipient User</li>
     *
     *     <li>{@link net.dv8tion.jda.core.requests.ErrorResponse#UNKNOWN_CHANNEL UNKNOWN_CHANNEL}
     *     <br>The send request was attempted after the channel was deleted.</li>
     * </ul>
     *
     * @param  msg
     *         the {@link net.dv8tion.jda.core.entities.Message Message} to send
     *
     * @throws net.dv8tion.jda.core.exceptions.PermissionException
     *         If this is a {@link net.dv8tion.jda.core.entities.TextChannel TextChannel} and the logged in account does
     *         not have
     *         <ul>
     *             <li>{@link net.dv8tion.jda.core.Permission#MESSAGE_READ Permission.MESSAGE_READ}</li>
     *             <li>{@link net.dv8tion.jda.core.Permission#MESSAGE_WRITE Permission.MESSAGE_WRITE}</li>
     *             <li>{@link net.dv8tion.jda.core.Permission#MESSAGE_EMBED_LINKS Permission.MESSAGE_EMBED_LINKS} (if this message is only an embed)</li>
     *         </ul>
     * @throws net.dv8tion.jda.client.exceptions.VerificationLevelException
     *         If this is a {@link net.dv8tion.jda.core.entities.TextChannel} and
     *         {@link net.dv8tion.jda.core.entities.TextChannel#getGuild() TextChannel.getGuild()}{@link net.dv8tion.jda.core.entities.Guild#checkVerification() .checkVerification()}
     *         returns false.
     * @throws java.lang.IllegalArgumentException
     *         If the provided message is {@code null} or the provided {@link net.dv8tion.jda.core.entities.Message Message}
     *         contains an {@link net.dv8tion.jda.core.entities.MessageEmbed MessageEmbed}
     *         that is not {@link net.dv8tion.jda.core.entities.MessageEmbed#isSendable(net.dv8tion.jda.core.AccountType) sendable}
     * @throws java.lang.UnsupportedOperationException
     *         If this is a {@link net.dv8tion.jda.core.entities.PrivateChannel PrivateChannel}
     *         and both the currently logged in account and the target user are bots.
     *
     * @return {@link net.dv8tion.jda.core.requests.restaction.MessageAction MessageAction}
     *         <br>The newly created Message after it has been sent to Discord.
     *
     * @see    net.dv8tion.jda.core.MessageBuilder
     */
<<<<<<< HEAD
    default MessageAction sendMessage(Message msg)
=======
    @CheckReturnValue
    default RestAction<Message> sendMessage(Message msg)
>>>>>>> 917fdd12
    {
        Checks.notNull(msg, "Message");

        Route.CompiledRoute route = Route.Messages.SEND_MESSAGE.compile(getId());
        return new MessageAction(getJDA(), route, this).apply(msg);
    }

    /**
     * Uploads a file to the Discord servers and sends it to this {@link net.dv8tion.jda.core.entities.MessageChannel MessageChannel}.
     * Sends the provided {@link net.dv8tion.jda.core.entities.Message Message} with the uploaded file.
     * <br>If you do not wish to send a Message with the uploaded file, you can provide {@code null} for
     * the {@code message} parameter.
     *
     * <p>This is a shortcut to {@link #sendFile(java.io.File, String, Message)} by way of using {@link java.io.File#getName()}.
     * <pre>sendFile(file, file.getName(), message)</pre>
     *
     * <p>For {@link net.dv8tion.jda.core.requests.ErrorResponse} information, refer to the documentation for {@link #sendFile(java.io.File, String, Message)}.
     *
     * @param  file
     *         The file to upload to the {@link net.dv8tion.jda.core.entities.MessageChannel MessageChannel}.
     * @param  message
     *         The message to be sent along with the uploaded file. This value can be {@code null}.
     *
     * @throws java.lang.IllegalArgumentException
     *         <ul>
     *             <li>Provided {@code file} is null.</li>
     *             <li>Provided {@code file} does not exist.</li>
     *             <li>Provided {@code file} is unreadable.</li>
     *             <li>Provided {@code file} is greater than 8MB.</li>
     *             <li>Provided {@link net.dv8tion.jda.core.entities.Message Message} is not {@code null} <b>and</b>
     *                 contains a {@link net.dv8tion.jda.core.entities.MessageEmbed MessageEmbed} which
     *                 is not {@link net.dv8tion.jda.core.entities.MessageEmbed#isSendable(net.dv8tion.jda.core.AccountType) sendable}</li>
     *         </ul>
     * @throws net.dv8tion.jda.core.exceptions.PermissionException
     *         If this is a {@link net.dv8tion.jda.core.entities.TextChannel TextChannel} and the logged in account does not have
     *         <ul>
     *             <li>{@link net.dv8tion.jda.core.Permission#MESSAGE_READ Permission.MESSAGE_READ}</li>
     *             <li>{@link net.dv8tion.jda.core.Permission#MESSAGE_WRITE Permission.MESSAGE_WRITE}</li>
     *             <li>{@link net.dv8tion.jda.core.Permission#MESSAGE_ATTACH_FILES Permission.MESSAGE_ATTACH_FILES}</li>
     *         </ul>
     * @throws java.lang.UnsupportedOperationException
     *         If this is a {@link net.dv8tion.jda.core.entities.PrivateChannel PrivateChannel}
     *         and both the currently logged in account and the target user are bots.
     *
     * @return {@link net.dv8tion.jda.core.requests.restaction.MessageAction MessageAction}
     *         <br>The {@link net.dv8tion.jda.core.entities.Message Message} created from this upload.
     */
<<<<<<< HEAD
    default MessageAction sendFile(File file, Message message)
=======
    @CheckReturnValue
    default RestAction<Message> sendFile(File file, Message message)
>>>>>>> 917fdd12
    {
        Checks.notNull(file, "file");

        return sendFile(file, file.getName(), message);
    }

    /**
     * Uploads a file to the Discord servers and sends it to this {@link net.dv8tion.jda.core.entities.MessageChannel MessageChannel}.
     * Sends the provided {@link net.dv8tion.jda.core.entities.Message Message} with the uploaded file.
     * <br>If you do not wish to send a Message with the uploaded file, you can provide {@code null} for
     * the {@code message} parameter.
     *
     * <p>The {@code fileName} parameter is used to inform Discord about what the file should be called. This is 2 fold:
     * <ol>
     *     <li>The file name provided is the name that is found in {@link net.dv8tion.jda.core.entities.Message.Attachment#getFileName()}
     *          after upload and it is the name that will show up in the client when the upload is displayed.
     *     <br>Note: The fileName does not show up on the Desktop client for images. It does on mobile however.</li>
     *     <li>The extension of the provided fileName also determines who Discord will treat the file. Discord currently only
     *         has special handling for image file types, but the fileName's extension must indicate that it is an image file.
     *         This means it has to end in something like .png, .jpg, .jpeg, .gif, etc. As a note, you can also not provide
     *         a full name for the file and instead ONLY provide the extension like "png" or "gif" and Discord will generate
     *         a name for the upload and append the fileName as the extension.</li>
     * </ol>
     *
     * <p>The following {@link net.dv8tion.jda.core.requests.ErrorResponse ErrorResponses} are possible:
     * <ul>
     *     <li>{@link net.dv8tion.jda.core.requests.ErrorResponse#MISSING_ACCESS MISSING_ACCESS}
     *     <br>The send request was attempted after the account lost access to the
     *         {@link net.dv8tion.jda.core.entities.Guild Guild} or {@link net.dv8tion.jda.client.entities.Group Group}
     *         typically due to being kicked or removed.</li>
     *
     *     <li>{@link net.dv8tion.jda.core.requests.ErrorResponse#MISSING_PERMISSIONS MISSING_PERMISSIONS}
     *     <br>The send request was attempted after the account lost {@link net.dv8tion.jda.core.Permission#MESSAGE_WRITE Permission.MESSAGE_WRITE} or
     *         {@link net.dv8tion.jda.core.Permission#MESSAGE_ATTACH_FILES Permission.MESSAGE_ATTACH_FILES}
     *         in the {@link net.dv8tion.jda.core.entities.TextChannel TextChannel}.</li>
     *
     *     <li>{@link net.dv8tion.jda.core.requests.ErrorResponse#UNAUTHORIZED UNAUTHORIZED}
     *     <br>If this is a {@link net.dv8tion.jda.core.entities.PrivateChannel PrivateChannel} and the recipient User blocked you</li>
     *
     *     <li>{@link net.dv8tion.jda.core.requests.ErrorResponse#CANNOT_SEND_TO_USER CANNOT_SEND_TO_USER}
     *     <br>If this is a {@link net.dv8tion.jda.core.entities.PrivateChannel PrivateChannel} and the currently logged in account
     *         does not share any Guilds with the recipient User</li>
     *
     *     <li>{@link net.dv8tion.jda.core.requests.ErrorResponse#UNKNOWN_CHANNEL UNKNOWN_CHANNEL}
     *     <br>The send request was attempted after the channel was deleted.</li>
     * </ul>
     *
     * @param  file
     *         The file to upload to the {@link net.dv8tion.jda.core.entities.MessageChannel MessageChannel}.
     * @param  fileName
     *         The name that should be sent to discord
     * @param  message
     *         The message to be sent along with the uploaded file. This value can be {@code null}.
     *
     * @throws java.lang.IllegalArgumentException
     *         <ul>
     *             <li>Provided {@code file} is null.</li>
     *             <li>Provided {@code file} does not exist.</li>
     *             <li>Provided {@code file} is unreadable.</li>
     *             <li>Provided {@code file} is greater than 8MB.</li>
     *             <li>Provided {@link net.dv8tion.jda.core.entities.Message Message} is not {@code null} <b>and</b>
     *                 contains a {@link net.dv8tion.jda.core.entities.MessageEmbed MessageEmbed} which
     *                 is not {@link net.dv8tion.jda.core.entities.MessageEmbed#isSendable(net.dv8tion.jda.core.AccountType) sendable}</li>
     *         </ul>
     * @throws net.dv8tion.jda.core.exceptions.PermissionException
     *         If this is a {@link net.dv8tion.jda.core.entities.TextChannel TextChannel} and the logged in account does not have
     *         <ul>
     *             <li>{@link net.dv8tion.jda.core.Permission#MESSAGE_READ Permission.MESSAGE_READ}</li>
     *             <li>{@link net.dv8tion.jda.core.Permission#MESSAGE_WRITE Permission.MESSAGE_WRITE}</li>
     *             <li>{@link net.dv8tion.jda.core.Permission#MESSAGE_ATTACH_FILES Permission.MESSAGE_ATTACH_FILES}</li>
     *         </ul>
     * @throws java.lang.UnsupportedOperationException
     *         If this is a {@link net.dv8tion.jda.core.entities.PrivateChannel PrivateChannel}
     *         and both the currently logged in account and the target user are bots.
     *
     * @return {@link net.dv8tion.jda.core.requests.restaction.MessageAction MessageAction}
     *         <br>The {@link net.dv8tion.jda.core.entities.Message Message} created from this upload.
     */
<<<<<<< HEAD
    default MessageAction sendFile(File file, String fileName, Message message)
=======
    @CheckReturnValue
    default RestAction<Message> sendFile(File file, String fileName, Message message)
>>>>>>> 917fdd12
    {
        Checks.notNull(file, "file");
        Checks.check(file.exists() && file.canRead(),
            "Provided file is either null, doesn't exist or is not readable!");
        Checks.check(file.length() <= Message.MAX_FILE_SIZE,// TODO: deal with Discord Nitro allowing 50MB files.
            "File is to big! Max file-size is 8MB");
        Checks.notNull(fileName, "fileName");

        try
        {
            return sendFile(new FileInputStream(file), fileName, message);
        }
        catch (FileNotFoundException ex)
        {
            throw new RuntimeException(ex);
        }
    }

    /**
     * Uploads a file to the Discord servers and sends it to this {@link net.dv8tion.jda.core.entities.MessageChannel MessageChannel}.
     * Sends the provided {@link net.dv8tion.jda.core.entities.Message Message} with the uploaded file.
     * <br>If you do not wish to send a Message with the uploaded file, you can provide {@code null} for
     * the {@code message} parameter.
     * <br>This allows you to send an {@link java.io.InputStream InputStream} as substitute to a file.
     *
     * <p>For information about the {@code fileName} parameter, Refer to the documentation for {@link #sendFile(java.io.File, String, Message)}.
     * <br>For {@link net.dv8tion.jda.core.requests.ErrorResponse} information, refer to the documentation for {@link #sendFile(java.io.File, String, Message)}.
     *
     * @param  data
     *         The InputStream data to upload to the {@link net.dv8tion.jda.core.entities.MessageChannel MessageChannel}.
     * @param  fileName
     *         The name that should be sent to discord
     *         <br>Refer to the documentation for {@link #sendFile(java.io.File, String, Message)} for information about this parameter.
     * @param  message
     *         The message to be sent along with the uploaded file. This value can be {@code null}.
     *
     * @throws java.lang.IllegalArgumentException
     *         If the provided filename is {@code null} or {@code empty}.
     * @throws net.dv8tion.jda.core.exceptions.PermissionException
     *         If this is a {@link net.dv8tion.jda.core.entities.TextChannel TextChannel} and the logged in account does not have
     *         <ul>
     *             <li>{@link net.dv8tion.jda.core.Permission#MESSAGE_READ Permission.MESSAGE_READ}</li>
     *             <li>{@link net.dv8tion.jda.core.Permission#MESSAGE_WRITE Permission.MESSAGE_WRITE}</li>
     *             <li>{@link net.dv8tion.jda.core.Permission#MESSAGE_ATTACH_FILES Permission.MESSAGE_ATTACH_FILES}</li>
     *         </ul>
     * @throws java.lang.UnsupportedOperationException
     *         If this is a {@link net.dv8tion.jda.core.entities.PrivateChannel PrivateChannel}
     *         and both the currently logged in account and the target user are bots.
     *
     * @return {@link net.dv8tion.jda.core.requests.restaction.MessageAction MessageAction}
     *         <br>The {@link net.dv8tion.jda.core.entities.Message Message} created from this upload.
     */
<<<<<<< HEAD
    default MessageAction sendFile(InputStream data, String fileName, Message message)
=======
    @CheckReturnValue
    default RestAction<Message> sendFile(InputStream data, String fileName, Message message)
>>>>>>> 917fdd12
    {
        Checks.notNull(data, "data InputStream");
        Checks.notNull(fileName, "fileName");

        Route.CompiledRoute route = Route.Messages.SEND_MESSAGE.compile(getId());
        return new MessageAction(getJDA(), route, this).addFile(data, fileName).apply(message);
    }

    /**
     * Uploads a file to the Discord servers and sends it to this {@link net.dv8tion.jda.core.entities.MessageChannel MessageChannel}.
     * Sends the provided {@link net.dv8tion.jda.core.entities.Message Message} with the uploaded file.
     * <br>If you do not wish to send a Message with the uploaded file, you can provide {@code null} for
     * the {@code message} parameter.
     * <br>This allows you to send an {@code byte[]} as substitute to a file.
     *
     * <p>For information about the {@code fileName} parameter, Refer to the documentation for {@link #sendFile(java.io.File, String, Message)}.
     * <br>For {@link net.dv8tion.jda.core.requests.ErrorResponse} information, refer to the documentation for {@link #sendFile(java.io.File, String, Message)}.
     *
     * @param  data
     *         The {@code byte[]} data to upload to the {@link net.dv8tion.jda.core.entities.MessageChannel MessageChannel}.
     * @param  fileName
     *         The name that should be sent to discord.
     *         <br>Refer to the documentation for {@link #sendFile(java.io.File, String, Message)} for information about this parameter.
     * @param  message
     *         The message to be sent along with the uploaded file. This value can be {@code null}.
     *
     * @throws java.lang.IllegalArgumentException
     *         <ul>
     *             <li>If the provided filename is {@code null} or {@code empty} or the provided data is larger than 8MB.</li>
     *             <li>If the provided {@link net.dv8tion.jda.core.entities.Message Message}
     *                 contains an {@link net.dv8tion.jda.core.entities.MessageEmbed MessageEmbed}
     *                 that is not {@link net.dv8tion.jda.core.entities.MessageEmbed#isSendable(net.dv8tion.jda.core.AccountType) sendable}</li>
     *         </ul>
     * @throws net.dv8tion.jda.core.exceptions.PermissionException
     *         If this is a {@link net.dv8tion.jda.core.entities.TextChannel TextChannel} and the logged in account does not have
     *         <ul>
     *             <li>{@link net.dv8tion.jda.core.Permission#MESSAGE_READ Permission.MESSAGE_READ}</li>
     *             <li>{@link net.dv8tion.jda.core.Permission#MESSAGE_WRITE Permission.MESSAGE_WRITE}</li>
     *             <li>{@link net.dv8tion.jda.core.Permission#MESSAGE_ATTACH_FILES Permission.MESSAGE_ATTACH_FILES}</li>
     *         </ul>
     * @throws java.lang.UnsupportedOperationException
     *         If this is a {@link net.dv8tion.jda.core.entities.PrivateChannel PrivateChannel}
     *         and both the currently logged in account and the target user are bots.
     *
     * @return {@link net.dv8tion.jda.core.requests.restaction.MessageAction MessageAction}
     *         <br>The {@link net.dv8tion.jda.core.entities.Message Message} created from this upload.
     */
<<<<<<< HEAD
    default MessageAction sendFile(byte[] data, String fileName, Message message)
=======
    @CheckReturnValue
    default RestAction<Message> sendFile(byte[] data, String fileName, Message message)
>>>>>>> 917fdd12
    {
        Checks.notNull(data, "file data[]");
        Checks.notNull(fileName, "fileName");
        Checks.check(data.length <= Message.MAX_FILE_SIZE,
            "File is to big! Max file-size is 8MB");
        return sendFile(new ByteArrayInputStream(data), fileName, message);
    }

    /**
     * Attempts to get a {@link net.dv8tion.jda.core.entities.Message Message} from the Discord's servers that has
     * the same id as the id provided.
     * <br>Note: when retrieving a Message, you must retrieve it from the channel it was sent in!
     *
     * <p>The following {@link net.dv8tion.jda.core.requests.ErrorResponse ErrorResponses} are possible:
     * <ul>
     *     <li>{@link net.dv8tion.jda.core.requests.ErrorResponse#MISSING_ACCESS MISSING_ACCESS}
     *     <br>The request was attempted after the account lost access to the
     *         {@link net.dv8tion.jda.core.entities.Guild Guild} or {@link net.dv8tion.jda.client.entities.Group Group}
     *         typically due to being kicked or removed, or after {@link net.dv8tion.jda.core.Permission#MESSAGE_READ Permission.MESSAGE_READ}
     *         was revoked in the {@link net.dv8tion.jda.core.entities.TextChannel TextChannel}</li>
     *
     *     <li>{@link net.dv8tion.jda.core.requests.ErrorResponse#MISSING_PERMISSIONS MISSING_PERMISSIONS}
     *     <br>The request was attempted after the account lost {@link net.dv8tion.jda.core.Permission#MESSAGE_HISTORY Permission.MESSAGE_HISTORY}
     *         in the {@link net.dv8tion.jda.core.entities.TextChannel TextChannel}.</li>
     *
     *     <li>{@link net.dv8tion.jda.core.requests.ErrorResponse#UNKNOWN_MESSAGE UNKNOWN_MESSAGE}
     *     <br>The provided {@code id} does not refer to a message sent in this channel or the message has already been deleted.</li>
     *
     *     <li>{@link net.dv8tion.jda.core.requests.ErrorResponse#UNKNOWN_CHANNEL UNKNOWN_CHANNEL}
     *     <br>The request was attempted after the channel was deleted.</li>
     * </ul>
     *
     * @param  messageId
     *         The id of the sought after Message
     *
     * @throws IllegalArgumentException
     *         if the provided {@code messageId} is null or empty.
     * @throws net.dv8tion.jda.core.exceptions.PermissionException
     *         If this is a {@link net.dv8tion.jda.core.entities.TextChannel TextChannel} and the logged in account does not have
     *         <ul>
     *             <li>{@link net.dv8tion.jda.core.Permission#MESSAGE_READ Permission.MESSAGE_READ}</li>
     *             <li>{@link net.dv8tion.jda.core.Permission#MESSAGE_HISTORY Permission.MESSAGE_HISTORY}</li>
     *         </ul>
     *
     * @return {@link net.dv8tion.jda.core.requests.RestAction RestAction} - Type: Message
     *         <br>The Message defined by the provided id.
     */
    @CheckReturnValue
    default RestAction<Message> getMessageById(String messageId)
    {
        if (getJDA().getAccountType() != AccountType.BOT)
            throw new AccountTypeException(AccountType.BOT);
        Checks.notEmpty(messageId, "Provided messageId");

        Route.CompiledRoute route = Route.Messages.GET_MESSAGE.compile(getId(), messageId);
        return new RestAction<Message>(getJDA(), route)
        {
            @Override
            protected void handleResponse(Response response, Request<Message> request)
            {
                if (response.isOk())
                {
                    Message m = api.getEntityBuilder().createMessage(response.getObject(), MessageChannel.this, false);
                    request.onSuccess(m);
                }
                else
                    request.onFailure(response);

            }
        };
    }

    /**
     * Attempts to get a {@link net.dv8tion.jda.core.entities.Message Message} from the Discord's servers that has
     * the same id as the id provided.
     * <br>Note: when retrieving a Message, you must retrieve it from the channel it was sent in!
     *
     * <p>The following {@link net.dv8tion.jda.core.requests.ErrorResponse ErrorResponses} are possible:
     * <ul>
     *     <li>{@link net.dv8tion.jda.core.requests.ErrorResponse#MISSING_ACCESS MISSING_ACCESS}
     *     <br>The request was attempted after the account lost access to the
     *         {@link net.dv8tion.jda.core.entities.Guild Guild} or {@link net.dv8tion.jda.client.entities.Group Group}
     *         typically due to being kicked or removed, or after {@link net.dv8tion.jda.core.Permission#MESSAGE_READ Permission.MESSAGE_READ}
     *         was revoked in the {@link net.dv8tion.jda.core.entities.TextChannel TextChannel}</li>
     *
     *     <li>{@link net.dv8tion.jda.core.requests.ErrorResponse#MISSING_PERMISSIONS MISSING_PERMISSIONS}
     *     <br>The request was attempted after the account lost {@link net.dv8tion.jda.core.Permission#MESSAGE_HISTORY Permission.MESSAGE_HISTORY}
     *         in the {@link net.dv8tion.jda.core.entities.TextChannel TextChannel}.</li>
     *
     *     <li>{@link net.dv8tion.jda.core.requests.ErrorResponse#UNKNOWN_MESSAGE UNKNOWN_MESSAGE}
     *     <br>The provided {@code id} does not refer to a message sent in this channel or the message has already been deleted.</li>
     *
     *     <li>{@link net.dv8tion.jda.core.requests.ErrorResponse#UNKNOWN_CHANNEL UNKNOWN_CHANNEL}
     *     <br>The request was attempted after the channel was deleted.</li>
     * </ul>
     *
     * @param  messageId
     *         The id of the sought after Message
     *
     * @throws net.dv8tion.jda.core.exceptions.PermissionException
     *         If this is a {@link net.dv8tion.jda.core.entities.TextChannel TextChannel} and the logged in account does not have
     *         <ul>
     *             <li>{@link net.dv8tion.jda.core.Permission#MESSAGE_READ Permission.MESSAGE_READ}</li>
     *             <li>{@link net.dv8tion.jda.core.Permission#MESSAGE_HISTORY Permission.MESSAGE_HISTORY}</li>
     *         </ul>
     *
     * @return {@link net.dv8tion.jda.core.requests.RestAction RestAction} - Type: Message
     *         <br>The Message defined by the provided id.
     */
    @CheckReturnValue
    default RestAction<Message> getMessageById(long messageId)
    {
        return getMessageById(Long.toUnsignedString(messageId));
    }

    /**
     * Attempts to delete a {@link net.dv8tion.jda.core.entities.Message Message} from the Discord servers that has
     * the same id as the id provided.
     *
     * <p>The following {@link net.dv8tion.jda.core.requests.ErrorResponse ErrorResponses} are possible:
     * <ul>
     *     <li>{@link net.dv8tion.jda.core.requests.ErrorResponse#MISSING_ACCESS MISSING_ACCESS}
     *     <br>The request was attempted after the account lost access to the
     *         {@link net.dv8tion.jda.core.entities.Guild Guild} or {@link net.dv8tion.jda.client.entities.Group Group}
     *         typically due to being kicked or removed, or after {@link net.dv8tion.jda.core.Permission#MESSAGE_READ Permission.MESSAGE_READ}
     *         was revoked in the {@link net.dv8tion.jda.core.entities.TextChannel TextChannel}</li>
     *
     *     <li>{@link net.dv8tion.jda.core.requests.ErrorResponse#MISSING_PERMISSIONS MISSING_PERMISSIONS}
     *     <br>The request attempted to delete a Message in a {@link net.dv8tion.jda.core.entities.TextChannel TextChannel}
     *         that was not sent by the currently logged in account.</li>
     *
     *     <li>{@link net.dv8tion.jda.core.requests.ErrorResponse#INVALID_DM_ACTION INVALID_DM_ACTION}
     *     <br>Attempted to delete a Message in a {@link net.dv8tion.jda.core.entities.PrivateChannel PrivateChannel} or
     *         {@link net.dv8tion.jda.client.entities.Group Group} that was not sent by the currently logged in account.</li>
     *
     *     <li>{@link net.dv8tion.jda.core.requests.ErrorResponse#UNKNOWN_MESSAGE UNKNOWN_MESSAGE}
     *     <br>The provided {@code id} does not refer to a message sent in this channel or the message has already been deleted.</li>
     *
     *     <li>{@link net.dv8tion.jda.core.requests.ErrorResponse#UNKNOWN_CHANNEL UNKNOWN_CHANNEL}
     *     <br>The request was attempted after the channel was deleted.</li>
     * </ul>
     *
     * @param  messageId
     *         The id of the Message that should be deleted
     *
     * @throws IllegalArgumentException
     *         if the provided messageId is null
     * @throws net.dv8tion.jda.core.exceptions.PermissionException
     *         If this is a {@link net.dv8tion.jda.core.entities.TextChannel TextChannel} and the logged in account does not have
     *         {@link net.dv8tion.jda.core.Permission#MESSAGE_READ Permission.MESSAGE_READ}.
     *
     * @return {@link net.dv8tion.jda.core.requests.RestAction RestAction} - Type: Void
     */
    @CheckReturnValue
    default AuditableRestAction<Void> deleteMessageById(String messageId)
    {
        Checks.notEmpty(messageId, "messageId");

        Route.CompiledRoute route = Route.Messages.DELETE_MESSAGE.compile(getId(), messageId);
        return new AuditableRestAction<Void>(getJDA(), route) {
            @Override
            protected void handleResponse(Response response, Request<Void> request)
            {
                if (response.isOk())
                    request.onSuccess(null);
                else
                    request.onFailure(response);
            }
        };
    }

    /**
     * Attempts to delete a {@link net.dv8tion.jda.core.entities.Message Message} from the Discord servers that has
     * the same id as the id provided.
     *
     * <p>The following {@link net.dv8tion.jda.core.requests.ErrorResponse ErrorResponses} are possible:
     * <ul>
     *     <li>{@link net.dv8tion.jda.core.requests.ErrorResponse#MISSING_ACCESS MISSING_ACCESS}
     *     <br>The request was attempted after the account lost access to the
     *         {@link net.dv8tion.jda.core.entities.Guild Guild} or {@link net.dv8tion.jda.client.entities.Group Group}
     *         typically due to being kicked or removed, or after {@link net.dv8tion.jda.core.Permission#MESSAGE_READ Permission.MESSAGE_READ}
     *         was revoked in the {@link net.dv8tion.jda.core.entities.TextChannel TextChannel}</li>
     *
     *     <li>{@link net.dv8tion.jda.core.requests.ErrorResponse#MISSING_PERMISSIONS MISSING_PERMISSIONS}
     *     <br>The request attempted to delete a Message in a {@link net.dv8tion.jda.core.entities.TextChannel TextChannel}
     *         that was not sent by the currently logged in account.</li>
     *
     *     <li>{@link net.dv8tion.jda.core.requests.ErrorResponse#INVALID_DM_ACTION INVALID_DM_ACTION}
     *     <br>Attempted to delete a Message in a {@link net.dv8tion.jda.core.entities.PrivateChannel PrivateChannel} or
     *         {@link net.dv8tion.jda.client.entities.Group Group} that was not sent by the currently logged in account.</li>
     *
     *     <li>{@link net.dv8tion.jda.core.requests.ErrorResponse#UNKNOWN_MESSAGE UNKNOWN_MESSAGE}
     *     <br>The provided {@code id} does not refer to a message sent in this channel or the message has already been deleted.</li>
     *
     *     <li>{@link net.dv8tion.jda.core.requests.ErrorResponse#UNKNOWN_CHANNEL UNKNOWN_CHANNEL}
     *     <br>The request was attempted after the channel was deleted.</li>
     * </ul>
     *
     * @param  messageId
     *         The id of the Message that should be deleted
     *
     * @throws IllegalArgumentException
     *         if the provided messageId is not positive
     * @throws net.dv8tion.jda.core.exceptions.PermissionException
     *         If this is a {@link net.dv8tion.jda.core.entities.TextChannel TextChannel} and the logged in account does not have
     *         {@link net.dv8tion.jda.core.Permission#MESSAGE_READ Permission.MESSAGE_READ}.
     *
     * @return {@link net.dv8tion.jda.core.requests.RestAction RestAction} - Type: Void
     */
    @CheckReturnValue
    default AuditableRestAction<Void> deleteMessageById(long messageId)
    {
        return deleteMessageById(Long.toUnsignedString(messageId));
    }

    /**
     * Creates a new {@link MessageHistory MessageHistory} object for each call of this method.
     * <br>MessageHistory is <b>NOT</b> an internal message cache, but rather it queries the Discord servers for previously sent messages.
     *
     * @throws net.dv8tion.jda.core.exceptions.PermissionException
     *         If this is a {@link net.dv8tion.jda.core.entities.TextChannel TextChannel}
     *         and the currently logged in account does not have the permission {@link net.dv8tion.jda.core.Permission#MESSAGE_HISTORY MESSAGE_HISTORY}
     *
     * @return A {@link net.dv8tion.jda.core.entities.MessageHistory MessageHistory} related to this channel.
     */
    default MessageHistory getHistory()
    {
        return new MessageHistory(this);
    }

    /**
     * A {@link net.dv8tion.jda.core.requests.restaction.pagination.PaginationAction PaginationAction} implementation
     * that allows to {@link Iterable iterate} over recent {@link net.dv8tion.jda.core.entities.Message Messages} of
     * this MessageChannel.
     * <br>This is <b>not</b> a cache for received messages and it can only view messages that were sent
     * before. This iterates chronologically backwards (from present to past).
     *
     * <p><b><u>It is recommended not to use this in an enhanced for-loop without end conditions as it might cause memory
     * overflows in channels with a long message history.</u></b>
     *
     * <h1>Examples</h1>
     * <pre><code>
     * public boolean containsMessage(MessageChannel channel, String content, int checkAmount)
     * {
     *     for (Message message : channel.<u>getIterableHistory()</u>)
     *     {
     *         if (message.getContentRaw().equals(content))
     *             return true;
     *         if (checkAmount--{@literal <=} 0) break;
     *     }
     *     return false;
     * }
     *
     * public List{@literal <Message>} getMessagesByUser(MessageChannel channel, User user)
     * {
     *     return channel.<u>getIterableHistory()</u>.stream()
     *         .limit(1000)
     *         .filter(m{@literal ->} m.getAuthor().equals(user))
     *         .collect(Collectors.toList());
     * }
     * </code></pre>
     *
     * @throws net.dv8tion.jda.core.exceptions.PermissionException
     *         If this is a {@link net.dv8tion.jda.core.entities.TextChannel TextChannel}
     *         and the currently logged in account does not have the permission {@link net.dv8tion.jda.core.Permission#MESSAGE_HISTORY MESSAGE_HISTORY}
     *
     * @return {@link net.dv8tion.jda.core.requests.restaction.pagination.MessagePaginationAction MessagePaginationAction}
     */
    @CheckReturnValue
    default MessagePaginationAction getIterableHistory()
    {
        return new MessagePaginationAction(this);
    }

    /**
     * Uses the provided {@link net.dv8tion.jda.core.entities.Message Message} as a marker and retrieves messages around
     * the marker. The {@code limit} determines the amount of message retrieved near the marker. Discord will
     * attempt to evenly split the limit between before and after the marker, however in the case that the marker is set
     * near the beginning or near the end of the channel's history the amount of messages on each side of the marker may
     * be different, and their total count may not equal the provided {@code limit}.
     *
     * <p><b>Examples:</b>
     * <br>Retrieve 100 messages from the middle of history. {@literal >}100 message exist in history and the marker is {@literal >}50 messages
     * from the edge of history.
     * <br>{@code getHistoryAround(message, 100)} - This will retrieve 100 messages from history, 50 before the marker
     * and 50 after the marker.
     *
     * <p>Retrieve 10 messages near the end of history. Provided message is the 3rd most recent message.
     * <br>{@code getHistoryAround(message, 10)} - This will retrieve 10 messages from history, 8 before the marker
     * and 2 after the marker.
     *
     * <p>The following {@link net.dv8tion.jda.core.requests.ErrorResponse ErrorResponses} are possible:
     * <ul>
     *     <li>{@link net.dv8tion.jda.core.requests.ErrorResponse#MISSING_ACCESS MISSING_ACCESS}
     *     <br>The request was attempted after the account lost access to the
     *         {@link net.dv8tion.jda.core.entities.Guild Guild} or {@link net.dv8tion.jda.client.entities.Group Group}
     *         typically due to being kicked or removed, or after {@link net.dv8tion.jda.core.Permission#MESSAGE_READ Permission.MESSAGE_READ}
     *         was revoked in the {@link net.dv8tion.jda.core.entities.TextChannel TextChannel}</li>
     *
     *     <li>{@link net.dv8tion.jda.core.requests.ErrorResponse#MISSING_PERMISSIONS MISSING_PERMISSIONS}
     *     <br>The request was attempted after the account lost
     *         {@link net.dv8tion.jda.core.Permission#MESSAGE_HISTORY Permission.MESSAGE_HISTORY} in the
     *         {@link net.dv8tion.jda.core.entities.TextChannel TextChannel}.</li>
     *
     *     <li>{@link net.dv8tion.jda.core.requests.ErrorResponse#UNKNOWN_MESSAGE UNKNOWN_MESSAGE}
     *     <br>The provided {@code message} has already been deleted, thus could not be used as a marker.</li>
     *
     *     <li>{@link net.dv8tion.jda.core.requests.ErrorResponse#UNKNOWN_CHANNEL UNKNOWN_CHANNEL}
     *     <br>The request was attempted after the channel was deleted.</li>
     * </ul>
     *
     * @param message
     *        The {@link net.dv8tion.jda.core.entities.Message Message} that will act as a marker. The provided Message
     *        must be from this MessageChannel.
     * @param limit
     *        The amount of message to be retrieved around the marker. Minimum: 1, Max: 100.
     *
     * @throws java.lang.IllegalArgumentException
     *         <ul>
     *             <li>Provided {@code message} is {@code null}.</li>
     *             <li>Provided {@code message} is not from this MessageChannel.</li>
     *             <li>Provided {@code limit} is less than {@code 1} or greater than {@code 100}.</li>
     *         </ul>
     * @throws net.dv8tion.jda.core.exceptions.PermissionException
     *         If this is a {@link net.dv8tion.jda.core.entities.TextChannel TextChannel} and the logged in account does not have
     *         <ul>
     *             <li>{@link net.dv8tion.jda.core.Permission#MESSAGE_READ Permission.MESSAGE_READ}</li>
     *             <li>{@link net.dv8tion.jda.core.Permission#MESSAGE_HISTORY Permission.MESSAGE_HISTORY}</li>
     *         </ul>
     *
     * @return {@link net.dv8tion.jda.core.requests.RestAction RestAction} - Type: {@link net.dv8tion.jda.core.entities.MessageHistory MessageHistory}
     *         <br>Provides a MessageHistory object with message around the provided message loaded into it.
     */
    @CheckReturnValue
    default RestAction<MessageHistory> getHistoryAround(Message message, int limit)
    {
        Checks.notNull(message, "Provided target message");
        Checks.check(message.getChannel().equals(this), "The provided Message is not from the MessageChannel!");

        return getHistoryAround(message.getId(), limit);
    }

    /**
     * Uses the provided {@code id} of a message as a marker and retrieves messages around
     * the marker. The {@code limit} determines the amount of message retrieved near the marker. Discord will
     * attempt to evenly split the limit between before and after the marker, however in the case that the marker is set
     * near the beginning or near the end of the channel's history the amount of messages on each side of the marker may
     * be different, and their total count may not equal the provided {@code limit}.
     *
     * <p><b>Examples:</b>
     * <br>Retrieve 100 messages from the middle of history. {@literal >}100 message exist in history and the marker is {@literal >}50 messages
     * from the edge of history.
     * <br>{@code getHistoryAround(messageId, 100)} - This will retrieve 100 messages from history, 50 before the marker
     * and 50 after the marker.
     *
     * <p>Retrieve 10 messages near the end of history. Provided id is for a message that is the 3rd most recent message.
     * <br>{@code getHistoryAround(messageId, 10)} - This will retrieve 10 messages from history, 8 before the marker
     * and 2 after the marker.
     *
     * <p>The following {@link net.dv8tion.jda.core.requests.ErrorResponse ErrorResponses} are possible:
     * <ul>
     *     <li>{@link net.dv8tion.jda.core.requests.ErrorResponse#MISSING_ACCESS MISSING_ACCESS}
     *     <br>The request was attempted after the account lost access to the
     *         {@link net.dv8tion.jda.core.entities.Guild Guild} or {@link net.dv8tion.jda.client.entities.Group Group}
     *         typically due to being kicked or removed, or after {@link net.dv8tion.jda.core.Permission#MESSAGE_READ Permission.MESSAGE_READ}
     *         was revoked in the {@link net.dv8tion.jda.core.entities.TextChannel TextChannel}</li>
     *
     *     <li>{@link net.dv8tion.jda.core.requests.ErrorResponse#MISSING_PERMISSIONS MISSING_PERMISSIONS}
     *     <br>The request was attempted after the account lost
     *         {@link net.dv8tion.jda.core.Permission#MESSAGE_HISTORY Permission.MESSAGE_HISTORY} in the
     *         {@link net.dv8tion.jda.core.entities.TextChannel TextChannel}.</li>
     *
     *     <li>{@link net.dv8tion.jda.core.requests.ErrorResponse#UNKNOWN_MESSAGE UNKNOWN_MESSAGE}
     *     <br>The provided {@code messageId} is unknown in this MessageChannel, either due to the id being invalid, or
     *         the message it referred to has already been deleted, thus could not be used as a marker.</li>
     *
     *     <li>{@link net.dv8tion.jda.core.requests.ErrorResponse#UNKNOWN_CHANNEL UNKNOWN_CHANNEL}
     *     <br>The request was attempted after the channel was deleted.</li>
     * </ul>
     *
     * @param messageId
     *        The id of the message that will act as a marker. The id must refer to a message from this MessageChannel.
     * @param limit
     *        The amount of message to be retrieved around the marker. Minimum: 1, Max: 100.
     *
     * @throws java.lang.IllegalArgumentException
     *         <ul>
     *             <li>Provided {@code messageId} is {@code null} or empty.</li>
     *             <li>Provided {@code limit} is less than {@code 1} or greater than {@code 100}.</li>
     *         </ul>
     * @throws net.dv8tion.jda.core.exceptions.PermissionException
     *         If this is a {@link net.dv8tion.jda.core.entities.TextChannel TextChannel} and the logged in account does not have
     *         <ul>
     *             <li>{@link net.dv8tion.jda.core.Permission#MESSAGE_READ Permission.MESSAGE_READ}</li>
     *             <li>{@link net.dv8tion.jda.core.Permission#MESSAGE_HISTORY Permission.MESSAGE_HISTORY}</li>
     *         </ul>
     *
     * @return {@link net.dv8tion.jda.core.requests.RestAction RestAction} - Type: {@link net.dv8tion.jda.core.entities.MessageHistory MessageHistory}
     *         <br>Provides a MessageHistory object with message around the provided message loaded into it.
     */
    @CheckReturnValue
    default RestAction<MessageHistory> getHistoryAround(String messageId, int limit)
    {
        Checks.notEmpty(messageId, "Provided messageId");
        Checks.check(limit >= 1 && limit <= 100, "Provided limit was out of bounds. Minimum: 1, Max: 100. Provided: %d", limit);

        Route.CompiledRoute route = Route.Messages.GET_MESSAGE_HISTORY.compile(this.getId()).withQueryParams("limit", Integer.toString(limit), "around", messageId);
        return new RestAction<MessageHistory>(getJDA(), route)
        {
            @Override
            protected void handleResponse(Response response, Request<MessageHistory> request)
            {
                if (!response.isOk())
                {
                    request.onFailure(response);
                    return;
                }

                MessageHistory mHistory = new MessageHistory(MessageChannel.this);

                EntityBuilder builder = api.getEntityBuilder();;
                LinkedList<Message> msgs  = new LinkedList<>();
                JSONArray historyJson = response.getArray();

                for (int i = 0; i < historyJson.length(); i++)
                    msgs.add(builder.createMessage(historyJson.getJSONObject(i), MessageChannel.this, false));

                msgs.forEach(msg -> mHistory.history.put(msg.getIdLong(), msg));
                request.onSuccess(mHistory);
            }
        };
    }

    /**
     * Uses the provided {@code id} of a message as a marker and retrieves messages around
     * the marker. The {@code limit} determines the amount of message retrieved near the marker. Discord will
     * attempt to evenly split the limit between before and after the marker, however in the case that the marker is set
     * near the beginning or near the end of the channel's history the amount of messages on each side of the marker may
     * be different, and their total count may not equal the provided {@code limit}.
     *
     * <p><b>Examples:</b>
     * <br>Retrieve 100 messages from the middle of history. {@literal >}100 message exist in history and the marker is {@literal >}50 messages
     * from the edge of history.
     * <br>{@code getHistoryAround(messageId, 100)} - This will retrieve 100 messages from history, 50 before the marker
     * and 50 after the marker.
     *
     * <p>Retrieve 10 messages near the end of history. Provided id is for a message that is the 3rd most recent message.
     * <br>{@code getHistoryAround(messageId, 10)} - This will retrieve 10 messages from history, 8 before the marker
     * and 2 after the marker.
     *
     * <p>The following {@link net.dv8tion.jda.core.requests.ErrorResponse ErrorResponses} are possible:
     * <ul>
     *     <li>{@link net.dv8tion.jda.core.requests.ErrorResponse#MISSING_ACCESS MISSING_ACCESS}
     *     <br>The request was attempted after the account lost access to the
     *         {@link net.dv8tion.jda.core.entities.Guild Guild} or {@link net.dv8tion.jda.client.entities.Group Group}
     *         typically due to being kicked or removed, or after {@link net.dv8tion.jda.core.Permission#MESSAGE_READ Permission.MESSAGE_READ}
     *         was revoked in the {@link net.dv8tion.jda.core.entities.TextChannel TextChannel}</li>
     *
     *     <li>{@link net.dv8tion.jda.core.requests.ErrorResponse#MISSING_PERMISSIONS MISSING_PERMISSIONS}
     *     <br>The request was attempted after the account lost
     *         {@link net.dv8tion.jda.core.Permission#MESSAGE_HISTORY Permission.MESSAGE_HISTORY} in the
     *         {@link net.dv8tion.jda.core.entities.TextChannel TextChannel}.</li>
     *
     *     <li>{@link net.dv8tion.jda.core.requests.ErrorResponse#UNKNOWN_MESSAGE UNKNOWN_MESSAGE}
     *     <br>The provided {@code messageId} is unknown in this MessageChannel, either due to the id being invalid, or
     *         the message it referred to has already been deleted, thus could not be used as a marker.</li>
     *
     *     <li>{@link net.dv8tion.jda.core.requests.ErrorResponse#UNKNOWN_CHANNEL UNKNOWN_CHANNEL}
     *     <br>The request was attempted after the channel was deleted.</li>
     * </ul>
     *
     * @param messageId
     *        The id of the message that will act as a marker. The id must refer to a message from this MessageChannel.
     * @param limit
     *        The amount of message to be retrieved around the marker. Minimum: 1, Max: 100.
     *
     * @throws java.lang.IllegalArgumentException
     *         <ul>
     *             <li>Provided {@code messageId} is not positive.</li>
     *             <li>Provided {@code limit} is less than {@code 1} or greater than {@code 100}.</li>
     *         </ul>
     * @throws net.dv8tion.jda.core.exceptions.PermissionException
     *         If this is a {@link net.dv8tion.jda.core.entities.TextChannel TextChannel} and the logged in account does not have
     *         <ul>
     *             <li>{@link net.dv8tion.jda.core.Permission#MESSAGE_READ Permission.MESSAGE_READ}</li>
     *             <li>{@link net.dv8tion.jda.core.Permission#MESSAGE_HISTORY Permission.MESSAGE_HISTORY}</li>
     *         </ul>
     *
     * @return {@link net.dv8tion.jda.core.requests.RestAction RestAction} - Type: {@link net.dv8tion.jda.core.entities.MessageHistory MessageHistory}
     *         <br>Provides a MessageHistory object with message around the provided message loaded into it.
     */
    @CheckReturnValue
    default RestAction<MessageHistory> getHistoryAround(long messageId, int limit)
    {
        return getHistoryAround(Long.toUnsignedString(messageId), limit);
    }

    /**
     * Sends the typing status to discord. This is what is used to make the message "X is typing..." appear.
     * <br>The typing status only lasts for 10 seconds or until a message is sent.
     * <br>So if you wish to show continuous typing you will need to call this method once every 10 seconds.
     *
     * <p>The official discord client sends this every 5 seconds even though the typing status lasts 10.
     *
     * <p>The following {@link net.dv8tion.jda.core.requests.ErrorResponse ErrorResponses} are possible:
     * <ul>
     *     <li>{@link net.dv8tion.jda.core.requests.ErrorResponse#MISSING_ACCESS MISSING_ACCESS}
     *     <br>The request was attempted after the account lost access to the
     *         {@link net.dv8tion.jda.core.entities.Guild Guild} or {@link net.dv8tion.jda.client.entities.Group Group}
     *         typically due to being kicked or removed, or after {@link net.dv8tion.jda.core.Permission#MESSAGE_READ Permission.MESSAGE_READ}
     *         or {@link net.dv8tion.jda.core.Permission#MESSAGE_WRITE Permission.MESSAGE_WRITE}
     *         was revoked in the {@link net.dv8tion.jda.core.entities.TextChannel TextChannel}</li>
     *
     *     <li>{@link net.dv8tion.jda.core.requests.ErrorResponse#UNKNOWN_CHANNEL UNKNOWN_CHANNEL}
     *     <br>The request was attempted after the channel was deleted.</li>
     * </ul>
     *
     * @throws net.dv8tion.jda.core.exceptions.PermissionException
     *         If this is a {@link net.dv8tion.jda.core.entities.TextChannel TextChannel} and the logged in account does not have
     *         <ul>
     *             <li>{@link net.dv8tion.jda.core.Permission#MESSAGE_READ Permission.MESSAGE_READ}</li>
     *             <li>{@link net.dv8tion.jda.core.Permission#MESSAGE_WRITE Permission.MESSAGE_WRITE}</li>
     *         </ul>
     *
     * @return {@link net.dv8tion.jda.core.requests.RestAction RestAction} - Type: Void
     */
    @CheckReturnValue
    default RestAction<Void> sendTyping()
    {
        Route.CompiledRoute route = Route.Channels.SEND_TYPING.compile(getId());
        return new RestAction<Void>(getJDA(), route)
        {
            @Override
            protected void handleResponse(Response response, Request<Void> request)
            {
                if (response.isOk())
                    request.onSuccess(null);
                else
                    request.onFailure(response);
            }
        };
    }

    /**
     * Attempts to react to a message represented by the specified {@code messageId}
     * in this MessageChannel.
     *
     * <p>The unicode provided has to be a UTF-8 representation of the emoji
     * that is supposed to be represented by the Reaction.
     * <br>To retrieve the characters needed you can use an api or
     * the official discord client by escaping the emoji (\:emoji-name:)
     * and copying the resulting emoji from the sent message.
     *
     * <p>This method encodes the provided unicode for you.
     * <b>Do not encode the emoji before providing the unicode.</b>
     *
     * <p>The following {@link net.dv8tion.jda.core.requests.ErrorResponse ErrorResponses} are possible:
     * <ul>
     *     <li>{@link net.dv8tion.jda.core.requests.ErrorResponse#MISSING_ACCESS MISSING_ACCESS}
     *     <br>The request was attempted after the account lost access to the
     *         {@link net.dv8tion.jda.core.entities.Guild Guild} or {@link net.dv8tion.jda.client.entities.Group Group}
     *         typically due to being kicked or removed, or after {@link net.dv8tion.jda.core.Permission#MESSAGE_READ Permission.MESSAGE_READ}
     *         was revoked in the {@link net.dv8tion.jda.core.entities.TextChannel TextChannel}
     *     <br>Also can happen if the account lost the {@link net.dv8tion.jda.core.Permission#MESSAGE_HISTORY Permission.MESSAGE_HISTORY}</li>
     *
     *
     *     <li>{@link net.dv8tion.jda.core.requests.ErrorResponse#MISSING_PERMISSIONS MISSING_PERMISSIONS}
     *     <br>The request was attempted after the account lost
     *         {@link net.dv8tion.jda.core.Permission#MESSAGE_ADD_REACTION Permission.MESSAGE_ADD_REACTION} in the
     *         {@link net.dv8tion.jda.core.entities.TextChannel TextChannel}.</li>
     *
     *     <li>{@link net.dv8tion.jda.core.requests.ErrorResponse#UNKNOWN_EMOJI}
     *     <br>The provided unicode character does not refer to a known emoji unicode character.
     *     <br>Proper unicode characters for emojis can be found at
     *         <a href="http://unicode.org/emoji/charts/full-emoji-list.html" target="_blank">http://unicode.org/emoji/charts/full-emoji-list.html</a></li>
     *
     *     <li>{@link net.dv8tion.jda.core.requests.ErrorResponse#UNKNOWN_MESSAGE UNKNOWN_MESSAGE}
     *     <br>The provided {@code messageId} is unknown in this MessageChannel, either due to the id being invalid, or
     *         the message it referred to has already been deleted.</li>
     *
     *     <li>{@link net.dv8tion.jda.core.requests.ErrorResponse#UNKNOWN_CHANNEL UNKNOWN_CHANNEL}
     *     <br>The request was attempted after the channel was deleted.</li>
     * </ul>
     *
     * @param  messageId
     *         The messageId to attach the reaction to
     * @param  unicode
     *         The UTF-8 characters to react with
     *
     * @throws java.lang.IllegalArgumentException
     *         <ul>
     *             <li>If provided {@code messageId} is {@code null} or empty.</li>
     *         </ul>
     * @throws net.dv8tion.jda.core.exceptions.PermissionException
     *         If the MessageChannel this message was sent in was a {@link net.dv8tion.jda.core.entities.TextChannel TextChannel}
     *         and the logged in account does not have
     *         <ul>
     *             <li>{@link net.dv8tion.jda.core.Permission#MESSAGE_ADD_REACTION Permission.MESSAGE_ADD_REACTION}</li>
     *             <li>{@link net.dv8tion.jda.core.Permission#MESSAGE_HISTORY Permission.MESSAGE_HISTORY}</li>
     *         </ul>
     *
     * @return {@link net.dv8tion.jda.core.requests.RestAction}
     */
    @CheckReturnValue
    default RestAction<Void> addReactionById(String messageId, String unicode)
    {
        Checks.notEmpty(messageId, "MessageId");
        Checks.notEmpty(unicode, "Provided Unicode");
        Checks.noWhitespace(unicode, "Provided Unicode");

        String encoded = MiscUtil.encodeUTF8(unicode);
        Route.CompiledRoute route = Route.Messages.ADD_REACTION.compile(getId(), messageId, encoded);
        return new RestAction<Void>(getJDA(), route)
        {
            @Override
            protected void handleResponse(Response response, Request<Void> request)
            {
                if (response.isOk())
                    request.onSuccess(null);
                else
                    request.onFailure(response);
            }
        };
    }

    /**
     * Attempts to react to a message represented by the specified {@code messageId}
     * in this MessageChannel.
     *
     * <p>The unicode provided has to be a UTF-8 representation of the emoji
     * that is supposed to be represented by the Reaction.
     * <br>To retrieve the characters needed you can use an api or
     * the official discord client by escaping the emoji (\:emoji-name:)
     * and copying the resulting emoji from the sent message.
     *
     * <p>This method encodes the provided unicode for you.
     * <b>Do not encode the emoji before providing the unicode.</b>
     *
     * <p>The following {@link net.dv8tion.jda.core.requests.ErrorResponse ErrorResponses} are possible:
     * <ul>
     *     <li>{@link net.dv8tion.jda.core.requests.ErrorResponse#MISSING_ACCESS MISSING_ACCESS}
     *     <br>The request was attempted after the account lost access to the
     *         {@link net.dv8tion.jda.core.entities.Guild Guild} or {@link net.dv8tion.jda.client.entities.Group Group}
     *         typically due to being kicked or removed, or after {@link net.dv8tion.jda.core.Permission#MESSAGE_READ Permission.MESSAGE_READ}
     *         was revoked in the {@link net.dv8tion.jda.core.entities.TextChannel TextChannel}
     *     <br>Also can happen if the account lost the {@link net.dv8tion.jda.core.Permission#MESSAGE_HISTORY Permission.MESSAGE_HISTORY}</li>
     *
     *
     *     <li>{@link net.dv8tion.jda.core.requests.ErrorResponse#MISSING_PERMISSIONS MISSING_PERMISSIONS}
     *     <br>The request was attempted after the account lost
     *         {@link net.dv8tion.jda.core.Permission#MESSAGE_ADD_REACTION Permission.MESSAGE_ADD_REACTION} in the
     *         {@link net.dv8tion.jda.core.entities.TextChannel TextChannel}.</li>
     *
     *     <li>{@link net.dv8tion.jda.core.requests.ErrorResponse#UNKNOWN_EMOJI}
     *     <br>The provided unicode character does not refer to a known emoji unicode character.
     *     <br>Proper unicode characters for emojis can be found at
     *         <a href="http://unicode.org/emoji/charts/full-emoji-list.html" target="_blank">http://unicode.org/emoji/charts/full-emoji-list.html</a></li>
     *
     *     <li>{@link net.dv8tion.jda.core.requests.ErrorResponse#UNKNOWN_MESSAGE UNKNOWN_MESSAGE}
     *     <br>The provided {@code messageId} is unknown in this MessageChannel, either due to the id being invalid, or
     *         the message it referred to has already been deleted.</li>
     *
     *     <li>{@link net.dv8tion.jda.core.requests.ErrorResponse#UNKNOWN_CHANNEL UNKNOWN_CHANNEL}
     *     <br>The request was attempted after the channel was deleted.</li>
     * </ul>
     *
     * @param  messageId
     *         The messageId to attach the reaction to
     * @param  unicode
     *         The UTF-8 characters to react with
     *
     * @throws java.lang.IllegalArgumentException
     *         <ul>
     *             <li>If provided {@code messageId} is not positive.</li>
     *         </ul>
     * @throws net.dv8tion.jda.core.exceptions.PermissionException
     *         If the MessageChannel this message was sent in was a {@link net.dv8tion.jda.core.entities.TextChannel TextChannel}
     *         and the logged in account does not have
     *         <ul>
     *             <li>{@link net.dv8tion.jda.core.Permission#MESSAGE_ADD_REACTION Permission.MESSAGE_ADD_REACTION}</li>
     *             <li>{@link net.dv8tion.jda.core.Permission#MESSAGE_HISTORY Permission.MESSAGE_HISTORY}</li>
     *         </ul>
     *
     * @return {@link net.dv8tion.jda.core.requests.RestAction}
     */
    @CheckReturnValue
    default RestAction<Void> addReactionById(long messageId, String unicode)
    {
        return addReactionById(Long.toUnsignedString(messageId), unicode);
    }

    /**
     * Attempts to react to a message represented by the specified {@code messageId}
     * in this MessageChannel.
     *
     * <p><b>An Emote is not the same as an emoji!</b>
     * <br>Emotes are custom guild-specific images unlike global unicode emojis!
     *
     * <p>The following {@link net.dv8tion.jda.core.requests.ErrorResponse ErrorResponses} are possible:
     * <ul>
     *     <li>{@link net.dv8tion.jda.core.requests.ErrorResponse#MISSING_ACCESS MISSING_ACCESS}
     *     <br>The request was attempted after the account lost access to the
     *         {@link net.dv8tion.jda.core.entities.Guild Guild} or {@link net.dv8tion.jda.client.entities.Group Group}
     *         typically due to being kicked or removed, or after {@link net.dv8tion.jda.core.Permission#MESSAGE_READ Permission.MESSAGE_READ}
     *         was revoked in the {@link net.dv8tion.jda.core.entities.TextChannel TextChannel}
     *     <br>Also can happen if the account lost the {@link net.dv8tion.jda.core.Permission#MESSAGE_HISTORY Permission.MESSAGE_HISTORY}</li>
     *
     *
     *     <li>{@link net.dv8tion.jda.core.requests.ErrorResponse#MISSING_PERMISSIONS MISSING_PERMISSIONS}
     *     <br>The request was attempted after the account lost
     *         {@link net.dv8tion.jda.core.Permission#MESSAGE_ADD_REACTION Permission.MESSAGE_ADD_REACTION} in the
     *         {@link net.dv8tion.jda.core.entities.TextChannel TextChannel}.</li>
     *
     *     <li>{@link net.dv8tion.jda.core.requests.ErrorResponse#UNKNOWN_EMOJI}
     *     <br>The request was attempted after the provided {@link net.dv8tion.jda.core.entities.Emote Emote}
     *         was deleted.</li>
     *
     *     <li>{@link net.dv8tion.jda.core.requests.ErrorResponse#UNKNOWN_MESSAGE UNKNOWN_MESSAGE}
     *     <br>The provided {@code messageId} is unknown in this MessageChannel, either due to the id being invalid, or
     *         the message it referred to has already been deleted.</li>
     *
     *     <li>{@link net.dv8tion.jda.core.requests.ErrorResponse#UNKNOWN_CHANNEL UNKNOWN_CHANNEL}
     *     <br>The request was attempted after the channel was deleted.</li>
     * </ul>
     *
     * @param  messageId
     *         The not-null messageId to attach the reaction to
     * @param  emote
     *         The not-null {@link net.dv8tion.jda.core.entities.Emote} to react with
     *
     * @throws java.lang.IllegalArgumentException
     *         <ul>
     *             <li>If provided {@code messageId} is {@code null} or empty.</li>
     *             <li>If provided {@code emote} is {@code null}</li>
     *         </ul>
     * @throws net.dv8tion.jda.core.exceptions.PermissionException
     *         If the MessageChannel this message was sent in was a {@link net.dv8tion.jda.core.entities.TextChannel TextChannel}
     *         and the logged in account does not have
     *         <ul>
     *             <li>{@link net.dv8tion.jda.core.Permission#MESSAGE_ADD_REACTION Permission.MESSAGE_ADD_REACTION}</li>
     *             <li>{@link net.dv8tion.jda.core.Permission#MESSAGE_HISTORY Permission.MESSAGE_HISTORY}</li>
     *         </ul>
     *
     * @return {@link net.dv8tion.jda.core.requests.RestAction}
     */
    @CheckReturnValue
    default RestAction<Void> addReactionById(String messageId, Emote emote)
    {
        Checks.notEmpty(messageId, "MessageId");
        Checks.notNull(emote, "Emote");

        Route.CompiledRoute route = Route.Messages.ADD_REACTION.compile(getId(), messageId, String.format("%s:%s", emote.getName(), emote.getId()));
        return new RestAction<Void>(getJDA(), route)
        {
            @Override
            protected void handleResponse(Response response, Request<Void> request)
            {
                if (response.isOk())
                    request.onSuccess(null);
                else
                    request.onFailure(response);
            }
        };
    }

    /**
     * Attempts to react to a message represented by the specified {@code messageId}
     * in this MessageChannel.
     *
     * <p><b>An Emote is not the same as an emoji!</b>
     * <br>Emotes are custom guild-specific images unlike global unicode emojis!
     *
     * <p><b><u>Unicode emojis are not included as {@link net.dv8tion.jda.core.entities.Emote Emote}!</u></b>
     *
     * <p>The following {@link net.dv8tion.jda.core.requests.ErrorResponse ErrorResponses} are possible:
     * <ul>
     *     <li>{@link net.dv8tion.jda.core.requests.ErrorResponse#MISSING_ACCESS MISSING_ACCESS}
     *     <br>The request was attempted after the account lost access to the
     *         {@link net.dv8tion.jda.core.entities.Guild Guild} or {@link net.dv8tion.jda.client.entities.Group Group}
     *         typically due to being kicked or removed, or after {@link net.dv8tion.jda.core.Permission#MESSAGE_READ Permission.MESSAGE_READ}
     *         was revoked in the {@link net.dv8tion.jda.core.entities.TextChannel TextChannel}
     *     <br>Also can happen if the account lost the {@link net.dv8tion.jda.core.Permission#MESSAGE_HISTORY Permission.MESSAGE_HISTORY}</li>
     *
     *
     *     <li>{@link net.dv8tion.jda.core.requests.ErrorResponse#MISSING_PERMISSIONS MISSING_PERMISSIONS}
     *     <br>The request was attempted after the account lost
     *         {@link net.dv8tion.jda.core.Permission#MESSAGE_ADD_REACTION Permission.MESSAGE_ADD_REACTION} in the
     *         {@link net.dv8tion.jda.core.entities.TextChannel TextChannel}.</li>
     *
     *     <li>{@link net.dv8tion.jda.core.requests.ErrorResponse#UNKNOWN_EMOJI}
     *     <br>The request was attempted after the provided {@link net.dv8tion.jda.core.entities.Emote Emote}
     *         was deleted.</li>
     *
     *     <li>{@link net.dv8tion.jda.core.requests.ErrorResponse#UNKNOWN_MESSAGE UNKNOWN_MESSAGE}
     *     <br>The provided {@code messageId} is unknown in this MessageChannel, either due to the id being invalid, or
     *         the message it referred to has already been deleted.</li>
     *
     *     <li>{@link net.dv8tion.jda.core.requests.ErrorResponse#UNKNOWN_CHANNEL UNKNOWN_CHANNEL}
     *     <br>The request was attempted after the channel was deleted.</li>
     * </ul>
     *
     * @param  messageId
     *         The messageId to attach the reaction to
     * @param  emote
     *         The not-null {@link net.dv8tion.jda.core.entities.Emote} to react with
     *
     * @throws java.lang.IllegalArgumentException
     *         <ul>
     *             <li>If provided {@code messageId} is not positive.</li>
     *             <li>If provided {@code emote} is {@code null}</li>
     *         </ul>
     * @throws net.dv8tion.jda.core.exceptions.PermissionException
     *         If the MessageChannel this message was sent in was a {@link net.dv8tion.jda.core.entities.TextChannel TextChannel}
     *         and the logged in account does not have
     *         <ul>
     *             <li>{@link net.dv8tion.jda.core.Permission#MESSAGE_ADD_REACTION Permission.MESSAGE_ADD_REACTION}</li>
     *             <li>{@link net.dv8tion.jda.core.Permission#MESSAGE_HISTORY Permission.MESSAGE_HISTORY}</li>
     *         </ul>
     *
     * @return {@link net.dv8tion.jda.core.requests.RestAction}
     */
    @CheckReturnValue
    default RestAction<Void> addReactionById(long messageId, Emote emote)
    {
        return addReactionById(Long.toUnsignedString(messageId), emote);
    }

    /**
     * Used to pin a message. Pinned messages are retrievable via {@link #getPinnedMessages()}.
     *
     * <p>The following {@link net.dv8tion.jda.core.requests.ErrorResponse ErrorResponses} are possible:
     * <ul>
     *     <li>{@link net.dv8tion.jda.core.requests.ErrorResponse#MISSING_ACCESS MISSING_ACCESS}
     *     <br>The request was attempted after the account lost access to the
     *         {@link net.dv8tion.jda.core.entities.Guild Guild} or {@link net.dv8tion.jda.client.entities.Group Group}
     *         typically due to being kicked or removed, or after {@link net.dv8tion.jda.core.Permission#MESSAGE_READ Permission.MESSAGE_READ}
     *         was revoked in the {@link net.dv8tion.jda.core.entities.TextChannel TextChannel}</li>
     *
     *     <li>{@link net.dv8tion.jda.core.requests.ErrorResponse#MISSING_PERMISSIONS MISSING_PERMISSIONS}
     *     <br>The request was attempted after the account lost
     *         {@link net.dv8tion.jda.core.Permission#MESSAGE_MANAGE Permission.MESSAGE_MANAGE} in the
     *         {@link net.dv8tion.jda.core.entities.TextChannel TextChannel}.</li>
     *
     *     <li>{@link net.dv8tion.jda.core.requests.ErrorResponse#UNKNOWN_MESSAGE UNKNOWN_MESSAGE}
     *     <br>The provided {@code messageId} is unknown in this MessageChannel, either due to the id being invalid, or
     *         the message it referred to has already been deleted.</li>
     *
     *     <li>{@link net.dv8tion.jda.core.requests.ErrorResponse#UNKNOWN_CHANNEL UNKNOWN_CHANNEL}
     *     <br>The request was attempted after the channel was deleted.</li>
     * </ul>
     *
     * @param  messageId
     *         The message to pin.
     *
     * @throws IllegalArgumentException
     *         if the provided messageId is {@code null} or empty.
     * @throws net.dv8tion.jda.core.exceptions.PermissionException
     *         If this is a {@link net.dv8tion.jda.core.entities.TextChannel TextChannel} and the logged in account does not have
     *         <ul>
     *             <li>{@link net.dv8tion.jda.core.Permission#MESSAGE_READ Permission.MESSAGE_READ}</li>
     *             <li>{@link net.dv8tion.jda.core.Permission#MESSAGE_MANAGE Permission.MESSAGE_MANAGE}</li>
     *         </ul>
     *
     * @return {@link net.dv8tion.jda.core.requests.RestAction RestAction}
     */
    @CheckReturnValue
    default RestAction<Void> pinMessageById(String messageId)
    {
        Checks.notEmpty(messageId, "messageId");

        Route.CompiledRoute route = Route.Messages.ADD_PINNED_MESSAGE.compile(getId(), messageId);
        return new RestAction<Void>(getJDA(), route)
        {
            @Override
            protected void handleResponse(Response response, Request<Void> request)
            {
                if (response.isOk())
                    request.onSuccess(null);
                else
                    request.onFailure(response);
            }
        };
    }

    /**
     * Used to pin a message. Pinned messages are retrievable via {@link #getPinnedMessages()}.
     *
     * <p>The following {@link net.dv8tion.jda.core.requests.ErrorResponse ErrorResponses} are possible:
     * <ul>
     *     <li>{@link net.dv8tion.jda.core.requests.ErrorResponse#MISSING_ACCESS MISSING_ACCESS}
     *     <br>The request was attempted after the account lost access to the
     *         {@link net.dv8tion.jda.core.entities.Guild Guild} or {@link net.dv8tion.jda.client.entities.Group Group}
     *         typically due to being kicked or removed, or after {@link net.dv8tion.jda.core.Permission#MESSAGE_READ Permission.MESSAGE_READ}
     *         was revoked in the {@link net.dv8tion.jda.core.entities.TextChannel TextChannel}</li>
     *
     *     <li>{@link net.dv8tion.jda.core.requests.ErrorResponse#MISSING_PERMISSIONS MISSING_PERMISSIONS}
     *     <br>The request was attempted after the account lost
     *         {@link net.dv8tion.jda.core.Permission#MESSAGE_MANAGE Permission.MESSAGE_MANAGE} in the
     *         {@link net.dv8tion.jda.core.entities.TextChannel TextChannel}.</li>
     *
     *     <li>{@link net.dv8tion.jda.core.requests.ErrorResponse#UNKNOWN_MESSAGE UNKNOWN_MESSAGE}
     *     <br>The provided {@code messageId} is unknown in this MessageChannel, either due to the id being invalid, or
     *         the message it referred to has already been deleted.</li>
     *
     *     <li>{@link net.dv8tion.jda.core.requests.ErrorResponse#UNKNOWN_CHANNEL UNKNOWN_CHANNEL}
     *     <br>The request was attempted after the channel was deleted.</li>
     * </ul>
     *
     * @param  messageId
     *         The message to pin.
     *
     * @throws IllegalArgumentException
     *         if the provided messageId is not positive.
     * @throws net.dv8tion.jda.core.exceptions.PermissionException
     *         If this is a {@link net.dv8tion.jda.core.entities.TextChannel TextChannel} and the logged in account does not have
     *         <ul>
     *             <li>{@link net.dv8tion.jda.core.Permission#MESSAGE_READ Permission.MESSAGE_READ}</li>
     *             <li>{@link net.dv8tion.jda.core.Permission#MESSAGE_MANAGE Permission.MESSAGE_MANAGE}</li>
     *         </ul>
     *
     * @return {@link net.dv8tion.jda.core.requests.RestAction RestAction}
     */
    @CheckReturnValue
    default RestAction<Void> pinMessageById(long messageId)
    {
        return pinMessageById(Long.toUnsignedString(messageId));
    }

    /**
     * Used to unpin a message. Pinned messages are retrievable via {@link #getPinnedMessages()}.
     *
     * <p>The following {@link net.dv8tion.jda.core.requests.ErrorResponse ErrorResponses} are possible:
     * <ul>
     *     <li>{@link net.dv8tion.jda.core.requests.ErrorResponse#MISSING_ACCESS MISSING_ACCESS}
     *     <br>The request was attempted after the account lost access to the
     *         {@link net.dv8tion.jda.core.entities.Guild Guild} or {@link net.dv8tion.jda.client.entities.Group Group}
     *         typically due to being kicked or removed, or after {@link net.dv8tion.jda.core.Permission#MESSAGE_READ Permission.MESSAGE_READ}
     *         was revoked in the {@link net.dv8tion.jda.core.entities.TextChannel TextChannel}</li>
     *
     *     <li>{@link net.dv8tion.jda.core.requests.ErrorResponse#MISSING_PERMISSIONS MISSING_PERMISSIONS}
     *     <br>The request was attempted after the account lost
     *         {@link net.dv8tion.jda.core.Permission#MESSAGE_MANAGE Permission.MESSAGE_MANAGE} in the
     *         {@link net.dv8tion.jda.core.entities.TextChannel TextChannel}.</li>
     *
     *     <li>{@link net.dv8tion.jda.core.requests.ErrorResponse#UNKNOWN_MESSAGE UNKNOWN_MESSAGE}
     *     <br>The provided {@code messageId} is unknown in this MessageChannel, either due to the id being invalid, or
     *         the message it referred to has already been deleted.</li>
     *
     *     <li>{@link net.dv8tion.jda.core.requests.ErrorResponse#UNKNOWN_CHANNEL UNKNOWN_CHANNEL}
     *     <br>The request was attempted after the channel was deleted.</li>
     * </ul>
     *
     * @param  messageId
     *         The message to unpin.
     *
     * @throws IllegalArgumentException
     *         if the provided messageId is {@code null} or empty.
     * @throws net.dv8tion.jda.core.exceptions.PermissionException
     *         If this is a {@link net.dv8tion.jda.core.entities.TextChannel TextChannel} and the logged in account does not have
     *         <ul>
     *             <li>{@link net.dv8tion.jda.core.Permission#MESSAGE_READ Permission.MESSAGE_READ}</li>
     *             <li>{@link net.dv8tion.jda.core.Permission#MESSAGE_MANAGE Permission.MESSAGE_MANAGE}</li>
     *         </ul>
     *
     * @return {@link net.dv8tion.jda.core.requests.RestAction RestAction}
     */
    @CheckReturnValue
    default RestAction<Void> unpinMessageById(String messageId)
    {
        Checks.notEmpty(messageId, "messageId");

        Route.CompiledRoute route = Route.Messages.REMOVE_PINNED_MESSAGE.compile(getId(), messageId);
        return new RestAction<Void>(getJDA(), route)
        {
            @Override
            protected void handleResponse(Response response, Request<Void> request)
            {
                if (response.isOk())
                    request.onSuccess(null);
                else
                    request.onFailure(response);
            }
        };
    }

    /**
     * Used to unpin a message. Pinned messages are retrievable via {@link #getPinnedMessages()}.
     *
     * <p>The following {@link net.dv8tion.jda.core.requests.ErrorResponse ErrorResponses} are possible:
     * <ul>
     *     <li>{@link net.dv8tion.jda.core.requests.ErrorResponse#MISSING_ACCESS MISSING_ACCESS}
     *     <br>The request was attempted after the account lost access to the
     *         {@link net.dv8tion.jda.core.entities.Guild Guild} or {@link net.dv8tion.jda.client.entities.Group Group}
     *         typically due to being kicked or removed, or after {@link net.dv8tion.jda.core.Permission#MESSAGE_READ Permission.MESSAGE_READ}
     *         was revoked in the {@link net.dv8tion.jda.core.entities.TextChannel TextChannel}</li>
     *
     *     <li>{@link net.dv8tion.jda.core.requests.ErrorResponse#MISSING_PERMISSIONS MISSING_PERMISSIONS}
     *     <br>The request was attempted after the account lost
     *         {@link net.dv8tion.jda.core.Permission#MESSAGE_MANAGE Permission.MESSAGE_MANAGE} in the
     *         {@link net.dv8tion.jda.core.entities.TextChannel TextChannel}.</li>
     *
     *     <li>{@link net.dv8tion.jda.core.requests.ErrorResponse#UNKNOWN_MESSAGE UNKNOWN_MESSAGE}
     *     <br>The provided {@code messageId} is unknown in this MessageChannel, either due to the id being invalid, or
     *         the message it referred to has already been deleted.</li>
     *
     *     <li>{@link net.dv8tion.jda.core.requests.ErrorResponse#UNKNOWN_CHANNEL UNKNOWN_CHANNEL}
     *     <br>The request was attempted after the channel was deleted.</li>
     * </ul>
     *
     * @param  messageId
     *         The message to unpin.
     *
     * @throws IllegalArgumentException
     *         if the provided messageId is not positive.
     * @throws net.dv8tion.jda.core.exceptions.PermissionException
     *         If this is a {@link net.dv8tion.jda.core.entities.TextChannel TextChannel} and the logged in account does not have
     *         <ul>
     *             <li>{@link net.dv8tion.jda.core.Permission#MESSAGE_READ Permission.MESSAGE_READ}</li>
     *             <li>{@link net.dv8tion.jda.core.Permission#MESSAGE_MANAGE Permission.MESSAGE_MANAGE}</li>
     *         </ul>
     *
     * @return {@link net.dv8tion.jda.core.requests.RestAction RestAction}
     */
    @CheckReturnValue
    default RestAction<Void> unpinMessageById(long messageId)
    {
        return unpinMessageById(Long.toUnsignedString(messageId));
    }

    /**
     * Retrieves a List of {@link net.dv8tion.jda.core.entities.Message Messages} that have been pinned in this channel.
     * <br>If no messages have been pinned, this retrieves an empty List.
     *
     * <p>The following {@link net.dv8tion.jda.core.requests.ErrorResponse ErrorResponses} are possible:
     * <ul>
     *     <li>{@link net.dv8tion.jda.core.requests.ErrorResponse#MISSING_ACCESS MISSING_ACCESS}
     *     <br>The request was attempted after the account lost access to the
     *         {@link net.dv8tion.jda.core.entities.Guild Guild} or {@link net.dv8tion.jda.client.entities.Group Group}
     *         typically due to being kicked or removed, or after {@link net.dv8tion.jda.core.Permission#MESSAGE_READ Permission.MESSAGE_READ}
     *         was revoked in the {@link net.dv8tion.jda.core.entities.TextChannel TextChannel}</li>
     *
     *     <li>{@link net.dv8tion.jda.core.requests.ErrorResponse#UNKNOWN_CHANNEL UNKNOWN_CHANNEL}
     *     <br>The request was attempted after the channel was deleted.</li>
     * </ul>
     *
     * @throws net.dv8tion.jda.core.exceptions.PermissionException
     *         If this is a TextChannel and this account does not have
     *         {@link net.dv8tion.jda.core.Permission#MESSAGE_READ Permission.MESSAGE_READ}
     *
     * @return {@link net.dv8tion.jda.core.requests.RestAction RestAction} - Type: List{@literal <}{@link net.dv8tion.jda.core.entities.Message}{@literal >}
     *         <br>An immutable list of pinned messages
     */
    @CheckReturnValue
    default RestAction<List<Message>> getPinnedMessages()
    {
        Route.CompiledRoute route = Route.Messages.GET_PINNED_MESSAGES.compile(getId());
        return new RestAction<List<Message>>(getJDA(), route)
        {
            @Override
            protected void handleResponse(Response response, Request<List<Message>> request)
            {
                if (response.isOk())
                {
                    LinkedList<Message> pinnedMessages = new LinkedList<>();
                    EntityBuilder builder = api.getEntityBuilder();
                    JSONArray pins = response.getArray();

                    for (int i = 0; i < pins.length(); i++)
                    {
                        pinnedMessages.add(builder.createMessage(pins.getJSONObject(i), MessageChannel.this, false));
                    }

                    request.onSuccess(Collections.unmodifiableList(pinnedMessages));
                }
                else
                {
                    request.onFailure(response);
                }
            }
        };
    }

    /**
     * Attempts to edit a message by its id in this MessageChannel. The string provided as {@code newContent} must
     * have a length that is greater than 0 and less-than or equal to 2000. This is a Discord message length limitation.
     *
     * <p>The following {@link net.dv8tion.jda.core.requests.ErrorResponse ErrorResponses} are possible:
     * <ul>
     *     <li>{@link net.dv8tion.jda.core.requests.ErrorResponse#INVALID_AUTHOR_EDIT INVALID_AUTHOR_EDIT}
     *     <br>Attempted to edit a message that was not sent by the currently logged in account.
     *         Discord does not allow editing of other users' Messages!</li>
     *
     *     <li>{@link net.dv8tion.jda.core.requests.ErrorResponse#MISSING_ACCESS MISSING_ACCESS}
     *     <br>The request was attempted after the account lost access to the
     *         {@link net.dv8tion.jda.core.entities.Guild Guild} or {@link net.dv8tion.jda.client.entities.Group Group}
     *         typically due to being kicked or removed, or after {@link net.dv8tion.jda.core.Permission#MESSAGE_READ Permission.MESSAGE_READ}
     *         was revoked in the {@link net.dv8tion.jda.core.entities.TextChannel TextChannel}</li>
     *
     *     <li>{@link net.dv8tion.jda.core.requests.ErrorResponse#UNKNOWN_MESSAGE UNKNOWN_MESSAGE}
     *     <br>The provided {@code messageId} is unknown in this MessageChannel, either due to the id being invalid, or
     *         the message it referred to has already been deleted.</li>
     *
     *     <li>{@link net.dv8tion.jda.core.requests.ErrorResponse#UNKNOWN_CHANNEL UNKNOWN_CHANNEL}
     *     <br>The request was attempted after the channel was deleted.</li>
     * </ul>
     *
     * @param  messageId
     *         The id referencing the Message that should be edited
     * @param  newContent
     *         The new content for the edited message
     *
     * @throws IllegalArgumentException
     *         <ul>
     *             <li>If provided {@code messageId} is {@code null} or empty.</li>
     *             <li>If provided {@code newContent} is {@code null} or empty.</li>
     *             <li>If provided {@code newContent} length is greater than {@code 2000} characters.</li>
     *         </ul>
     * @throws net.dv8tion.jda.core.exceptions.PermissionException
     *         If this is a TextChannel and this account does not have
     *         {@link net.dv8tion.jda.core.Permission#MESSAGE_READ Permission.MESSAGE_READ}
     *
     * @return {@link net.dv8tion.jda.core.requests.restaction.MessageAction MessageAction}
     *         <br>The modified Message after it has been sent to Discord.
     */
<<<<<<< HEAD
    default MessageAction editMessageById(String messageId, CharSequence newContent)
=======
    @CheckReturnValue
    default RestAction<Message> editMessageById(String messageId, String newContent)
>>>>>>> 917fdd12
    {
        Checks.noWhitespace(messageId, "MessageId");
        Checks.notEmpty(newContent, "Provided message content");
        Checks.check(newContent.length() <= 2000, "Provided newContent length must be 2000 or less characters.");

        Route.CompiledRoute route = Route.Messages.EDIT_MESSAGE.compile(getId(), messageId);
        if (newContent instanceof StringBuilder)
            return new MessageAction(getJDA(), route, this, (StringBuilder) newContent);
        else
            return new MessageAction(getJDA(), route, this).append(newContent);
    }

    /**
     * Attempts to edit a message by its id in this MessageChannel. The string provided as {@code newContent} must
     * have a length that is greater than 0 and less-than or equal to 2000. This is a Discord message length limitation.
     *
     * <p>The following {@link net.dv8tion.jda.core.requests.ErrorResponse ErrorResponses} are possible:
     * <ul>
     *     <li>{@link net.dv8tion.jda.core.requests.ErrorResponse#INVALID_AUTHOR_EDIT INVALID_AUTHOR_EDIT}
     *     <br>Attempted to edit a message that was not sent by the currently logged in account.
     *         Discord does not allow editing of other users' Messages!</li>
     *
     *     <li>{@link net.dv8tion.jda.core.requests.ErrorResponse#MISSING_ACCESS MISSING_ACCESS}
     *     <br>The request was attempted after the account lost access to the
     *         {@link net.dv8tion.jda.core.entities.Guild Guild} or {@link net.dv8tion.jda.client.entities.Group Group}
     *         typically due to being kicked or removed, or after {@link net.dv8tion.jda.core.Permission#MESSAGE_READ Permission.MESSAGE_READ}
     *         was revoked in the {@link net.dv8tion.jda.core.entities.TextChannel TextChannel}</li>
     *
     *     <li>{@link net.dv8tion.jda.core.requests.ErrorResponse#UNKNOWN_MESSAGE UNKNOWN_MESSAGE}
     *     <br>The provided {@code messageId} is unknown in this MessageChannel, either due to the id being invalid, or
     *         the message it referred to has already been deleted.</li>
     *
     *     <li>{@link net.dv8tion.jda.core.requests.ErrorResponse#UNKNOWN_CHANNEL UNKNOWN_CHANNEL}
     *     <br>The request was attempted after the channel was deleted.</li>
     * </ul>
     *
     * @param  messageId
     *         The id referencing the Message that should be edited
     * @param  newContent
     *         The new content for the edited message
     *
     * @throws IllegalArgumentException
     *         <ul>
     *             <li>If provided {@code messageId} is {@code null} or empty.</li>
     *             <li>If provided {@code newContent} is {@code null} or empty.</li>
     *             <li>If provided {@code newContent} length is greater than {@code 2000} characters.</li>
     *         </ul>
     * @throws net.dv8tion.jda.core.exceptions.PermissionException
     *         If this is a TextChannel and this account does not have
     *         {@link net.dv8tion.jda.core.Permission#MESSAGE_READ Permission.MESSAGE_READ}
     *
     * @return {@link net.dv8tion.jda.core.requests.restaction.MessageAction MessageAction}
     *         <br>The modified Message after it has been sent to Discord.
     */
    default MessageAction editMessageById(long messageId, CharSequence newContent)
    {
        return editMessageById(Long.toUnsignedString(messageId), newContent);
    }

    /**
     * Attempts to edit a message by its id in this MessageChannel.
     *
     * <p>The following {@link net.dv8tion.jda.core.requests.ErrorResponse ErrorResponses} are possible:
     * <ul>
     *     <li>{@link net.dv8tion.jda.core.requests.ErrorResponse#INVALID_AUTHOR_EDIT INVALID_AUTHOR_EDIT}
     *     <br>Attempted to edit a message that was not sent by the currently logged in account.
     *         Discord does not allow editing of other users' Messages!</li>
     *
     *     <li>{@link net.dv8tion.jda.core.requests.ErrorResponse#MISSING_ACCESS MISSING_ACCESS}
     *     <br>The request was attempted after the account lost access to the
     *         {@link net.dv8tion.jda.core.entities.Guild Guild} or {@link net.dv8tion.jda.client.entities.Group Group}
     *         typically due to being kicked or removed, or after {@link net.dv8tion.jda.core.Permission#MESSAGE_READ Permission.MESSAGE_READ}
     *         was revoked in the {@link net.dv8tion.jda.core.entities.TextChannel TextChannel}</li>
     *
     *     <li>{@link net.dv8tion.jda.core.requests.ErrorResponse#UNKNOWN_MESSAGE UNKNOWN_MESSAGE}
     *     <br>The provided {@code messageId} is unknown in this MessageChannel, either due to the id being invalid, or
     *         the message it referred to has already been deleted.</li>
     *
     *     <li>{@link net.dv8tion.jda.core.requests.ErrorResponse#UNKNOWN_CHANNEL UNKNOWN_CHANNEL}
     *     <br>The request was attempted after the channel was deleted.</li>
     * </ul>
     *
     * @param  messageId
     *         The id referencing the Message that should be edited
     * @param  newContent
     *         The new content for the edited message
     *
     * @throws IllegalArgumentException
     *         <ul>
     *             <li>If provided {@code messageId} is {@code null} or empty.</li>
     *             <li>If provided {@code newContent} is {@code null}.</li>
     *             <li>If provided {@link net.dv8tion.jda.core.entities.Message Message}
     *                 contains a {@link net.dv8tion.jda.core.entities.MessageEmbed MessageEmbed} which
     *                 is not {@link net.dv8tion.jda.core.entities.MessageEmbed#isSendable(net.dv8tion.jda.core.AccountType) sendable}</li>
     *         </ul>
     * @throws net.dv8tion.jda.core.exceptions.PermissionException
     *         If this is a TextChannel and this account does not have
     *         {@link net.dv8tion.jda.core.Permission#MESSAGE_READ Permission.MESSAGE_READ}
     *
     * @return {@link net.dv8tion.jda.core.requests.restaction.MessageAction MessageAction}
     *         <br>The modified Message after it has been sent to discord
     */
<<<<<<< HEAD
    default MessageAction editMessageById(String messageId, Message newContent)
=======
    @CheckReturnValue
    default RestAction<Message> editMessageById(String messageId, Message newContent)
>>>>>>> 917fdd12
    {
        Checks.noWhitespace(messageId, "messageId");
        Checks.notNull(newContent, "message");

        Route.CompiledRoute route = Route.Messages.EDIT_MESSAGE.compile(getId(), messageId);
        return new MessageAction(getJDA(), route, this).apply(newContent);
    }

    /**
     * Attempts to edit a message by its id in this MessageChannel.
     *
     * <p>The following {@link net.dv8tion.jda.core.requests.ErrorResponse ErrorResponses} are possible:
     * <ul>
     *     <li>{@link net.dv8tion.jda.core.requests.ErrorResponse#INVALID_AUTHOR_EDIT INVALID_AUTHOR_EDIT}
     *     <br>Attempted to edit a message that was not sent by the currently logged in account.
     *         Discord does not allow editing of other users' Messages!</li>
     *
     *     <li>{@link net.dv8tion.jda.core.requests.ErrorResponse#MISSING_ACCESS MISSING_ACCESS}
     *     <br>The request was attempted after the account lost access to the
     *         {@link net.dv8tion.jda.core.entities.Guild Guild} or {@link net.dv8tion.jda.client.entities.Group Group}
     *         typically due to being kicked or removed, or after {@link net.dv8tion.jda.core.Permission#MESSAGE_READ Permission.MESSAGE_READ}
     *         was revoked in the {@link net.dv8tion.jda.core.entities.TextChannel TextChannel}</li>
     *
     *     <li>{@link net.dv8tion.jda.core.requests.ErrorResponse#UNKNOWN_MESSAGE UNKNOWN_MESSAGE}
     *     <br>The provided {@code messageId} is unknown in this MessageChannel, either due to the id being invalid, or
     *         the message it referred to has already been deleted.</li>
     *
     *     <li>{@link net.dv8tion.jda.core.requests.ErrorResponse#UNKNOWN_CHANNEL UNKNOWN_CHANNEL}
     *     <br>The request was attempted after the channel was deleted.</li>
     * </ul>
     *
     * @param  messageId
     *         The id referencing the Message that should be edited
     * @param  newContent
     *         The new content for the edited message
     *
     * @throws IllegalArgumentException
     *         <ul>
     *             <li>If provided {@code messageId} is not positive.</li>
     *             <li>If provided {@code newContent} is {@code null}.</li>
     *             <li>If provided {@link net.dv8tion.jda.core.entities.Message Message}
     *                 contains a {@link net.dv8tion.jda.core.entities.MessageEmbed MessageEmbed} which
     *                 is not {@link net.dv8tion.jda.core.entities.MessageEmbed#isSendable(net.dv8tion.jda.core.AccountType) sendable}</li>
     *         </ul>
     * @throws net.dv8tion.jda.core.exceptions.PermissionException
     *         If this is a TextChannel and this account does not have
     *         {@link net.dv8tion.jda.core.Permission#MESSAGE_READ Permission.MESSAGE_READ}
     *
     * @return {@link net.dv8tion.jda.core.requests.restaction.MessageAction MessageAction}
     *         <br>The modified Message after it has been sent to discord
     */
<<<<<<< HEAD
    default MessageAction editMessageById(long messageId, Message newContent)
=======
    @CheckReturnValue
    default RestAction<Message> editMessageFormatById(String messageId, String format, Object... args)
>>>>>>> 917fdd12
    {
        return editMessageById(Long.toUnsignedString(messageId), newContent);
    }

    /**
     * Attempts to edit a message by its id in this MessageChannel.
     * <br>Shortcut for {@link net.dv8tion.jda.core.MessageBuilder#appendFormat(String, Object...)}.
     *
     * <p>The following {@link net.dv8tion.jda.core.requests.ErrorResponse ErrorResponses} are possible:
     * <ul>
     *     <li>{@link net.dv8tion.jda.core.requests.ErrorResponse#INVALID_AUTHOR_EDIT INVALID_AUTHOR_EDIT}
     *     <br>Attempted to edit a message that was not sent by the currently logged in account.
     *         Discord does not allow editing of other users' Messages!</li>
     *
     *     <li>{@link net.dv8tion.jda.core.requests.ErrorResponse#MISSING_ACCESS MISSING_ACCESS}
     *     <br>The request was attempted after the account lost access to the
     *         {@link net.dv8tion.jda.core.entities.Guild Guild} or {@link net.dv8tion.jda.client.entities.Group Group}
     *         typically due to being kicked or removed, or after {@link net.dv8tion.jda.core.Permission#MESSAGE_READ Permission.MESSAGE_READ}
     *         was revoked in the {@link net.dv8tion.jda.core.entities.TextChannel TextChannel}</li>
     *
     *     <li>{@link net.dv8tion.jda.core.requests.ErrorResponse#UNKNOWN_MESSAGE UNKNOWN_MESSAGE}
     *     <br>The provided {@code messageId} is unknown in this MessageChannel, either due to the id being invalid, or
     *         the message it referred to has already been deleted.</li>
     *
     *     <li>{@link net.dv8tion.jda.core.requests.ErrorResponse#UNKNOWN_CHANNEL UNKNOWN_CHANNEL}
     *     <br>The request was attempted after the channel was deleted.</li>
     * </ul>
     *
     * @param  messageId
     *         The id referencing the Message that should be edited
     * @param  format
     *         Format String used to generate new Content
     * @param  args
     *         The arguments which should be used to format the given format String
     *
     * @throws IllegalArgumentException
     *         <ul>
     *             <li>If provided {@code messageId} is {@code null} or empty.</li>
     *             <li>If provided {@code format} is {@code null} or blank.</li>
     *         </ul>
     * @throws IllegalStateException
     *         If the resulting message is either empty or too long to be sent
     * @throws net.dv8tion.jda.core.exceptions.PermissionException
     *         If this is a TextChannel and this account does not have
     *         {@link net.dv8tion.jda.core.Permission#MESSAGE_READ Permission.MESSAGE_READ}
     * @throws java.util.IllegalFormatException
     *         If a format string contains an illegal syntax,
     *         a format specifier that is incompatible with the given arguments,
     *         insufficient arguments given the format string, or other illegal conditions.
     *         For specification of all possible formatting errors,
     *         see the <a href="../util/Formatter.html#detail">Details</a>
     *         section of the formatter class specification.
     *
     * @return {@link net.dv8tion.jda.core.requests.restaction.MessageAction MessageAction}
     *         <br>The modified Message after it has been sent to discord
     */
<<<<<<< HEAD
    default MessageAction editMessageFormatById(String messageId, String format, Object... args)
=======
    @CheckReturnValue
    default RestAction<Message> editMessageFormatById(long messageId, String format, Object... args)
>>>>>>> 917fdd12
    {
        Checks.notBlank(format, "Format String");
        return editMessageById(messageId, String.format(format, args));
    }

    /**
     * Attempts to edit a message by its id in this MessageChannel.
     * <br>Shortcut for {@link net.dv8tion.jda.core.MessageBuilder#appendFormat(String, Object...)}.
     *
     * <p>The following {@link net.dv8tion.jda.core.requests.ErrorResponse ErrorResponses} are possible:
     * <ul>
     *     <li>{@link net.dv8tion.jda.core.requests.ErrorResponse#INVALID_AUTHOR_EDIT INVALID_AUTHOR_EDIT}
     *     <br>Attempted to edit a message that was not sent by the currently logged in account.
     *         Discord does not allow editing of other users' Messages!</li>
     *
     *     <li>{@link net.dv8tion.jda.core.requests.ErrorResponse#MISSING_ACCESS MISSING_ACCESS}
     *     <br>The request was attempted after the account lost access to the
     *         {@link net.dv8tion.jda.core.entities.Guild Guild} or {@link net.dv8tion.jda.client.entities.Group Group}
     *         typically due to being kicked or removed, or after {@link net.dv8tion.jda.core.Permission#MESSAGE_READ Permission.MESSAGE_READ}
     *         was revoked in the {@link net.dv8tion.jda.core.entities.TextChannel TextChannel}</li>
     *
     *     <li>{@link net.dv8tion.jda.core.requests.ErrorResponse#UNKNOWN_MESSAGE UNKNOWN_MESSAGE}
     *     <br>The provided {@code messageId} is unknown in this MessageChannel, either due to the id being invalid, or
     *         the message it referred to has already been deleted.</li>
     *
     *     <li>{@link net.dv8tion.jda.core.requests.ErrorResponse#UNKNOWN_CHANNEL UNKNOWN_CHANNEL}
     *     <br>The request was attempted after the channel was deleted.</li>
     * </ul>
     *
     * @param  messageId
     *         The id referencing the Message that should be edited
     * @param  format
     *         Format String used to generate new Content
     * @param  args
     *         The arguments which should be used to format the given format String
     *
     * @throws IllegalArgumentException
     *         <ul>
     *             <li>If provided {@code messageId} is not positive.</li>
     *             <li>If provided {@code format} is {@code null} or blank.</li>
     *         </ul>
     * @throws IllegalStateException
     *         If the resulting message is either empty or too long to be sent
     * @throws net.dv8tion.jda.core.exceptions.PermissionException
     *         If this is a TextChannel and this account does not have
     *         {@link net.dv8tion.jda.core.Permission#MESSAGE_READ Permission.MESSAGE_READ}
     * @throws java.util.IllegalFormatException
     *         If a format string contains an illegal syntax,
     *         a format specifier that is incompatible with the given arguments,
     *         insufficient arguments given the format string, or other illegal conditions.
     *         For specification of all possible formatting errors,
     *         see the <a href="../util/Formatter.html#detail">Details</a>
     *         section of the formatter class specification.
     *
     * @return {@link net.dv8tion.jda.core.requests.restaction.MessageAction MessageAction}
     *         <br>The modified Message after it has been sent to discord
     */
<<<<<<< HEAD
    default MessageAction editMessageFormatById(long messageId, String format, Object... args)
=======
    @CheckReturnValue
    default RestAction<Message> editMessageById(long messageId, Message newContent)
>>>>>>> 917fdd12
    {
        Checks.notBlank(format, "Format String");
        return editMessageById(messageId, String.format(format, args));
    }

    /**
     * Attempts to edit a message by its id in this MessageChannel.
     *
     * <p>The following {@link net.dv8tion.jda.core.requests.ErrorResponse ErrorResponses} are possible:
     * <ul>
     *     <li>{@link net.dv8tion.jda.core.requests.ErrorResponse#INVALID_AUTHOR_EDIT INVALID_AUTHOR_EDIT}
     *     <br>Attempted to edit a message that was not sent by the currently logged in account.
     *         Discord does not allow editing of other users' Messages!</li>
     *
     *     <li>{@link net.dv8tion.jda.core.requests.ErrorResponse#MISSING_ACCESS MISSING_ACCESS}
     *     <br>The request was attempted after the account lost access to the
     *         {@link net.dv8tion.jda.core.entities.Guild Guild} or {@link net.dv8tion.jda.client.entities.Group Group}
     *         typically due to being kicked or removed, or after {@link net.dv8tion.jda.core.Permission#MESSAGE_READ Permission.MESSAGE_READ}
     *         was revoked in the {@link net.dv8tion.jda.core.entities.TextChannel TextChannel}</li>
     *
     *     <li>{@link net.dv8tion.jda.core.requests.ErrorResponse#UNKNOWN_MESSAGE UNKNOWN_MESSAGE}
     *     <br>The provided {@code messageId} is unknown in this MessageChannel, either due to the id being invalid, or
     *         the message it referred to has already been deleted.</li>
     *
     *     <li>{@link net.dv8tion.jda.core.requests.ErrorResponse#UNKNOWN_CHANNEL UNKNOWN_CHANNEL}
     *     <br>The request was attempted after the channel was deleted.</li>
     * </ul>
     *
     * @param  messageId
     *         The id referencing the Message that should be edited
     * @param  newEmbed
     *         The new {@link net.dv8tion.jda.core.entities.MessageEmbed MessageEmbed} for the edited message
     *
     * @throws IllegalArgumentException
     *         <ul>
     *             <li>If provided {@code messageId} is {@code null} or empty.</li>
     *             <li>If provided {@link net.dv8tion.jda.core.entities.MessageEmbed MessageEmbed}
     *                 is not {@link net.dv8tion.jda.core.entities.MessageEmbed#isSendable(net.dv8tion.jda.core.AccountType) sendable}</li>
     *         </ul>
     * @throws IllegalStateException
     *         If the provided MessageEmbed is {@code null}
     * @throws net.dv8tion.jda.core.exceptions.PermissionException
     *         If this is a TextChannel and this account does not have
     *         {@link net.dv8tion.jda.core.Permission#MESSAGE_READ Permission.MESSAGE_READ}
     *         or {@link net.dv8tion.jda.core.Permission#MESSAGE_WRITE Permission.MESSAGE_WRITE}
     *
     * @return {@link net.dv8tion.jda.core.requests.restaction.MessageAction MessageAction}
     *         <br>The modified Message after it has been sent to discord
     */
<<<<<<< HEAD
    default MessageAction editMessageById(String messageId, MessageEmbed newEmbed)
=======
    @CheckReturnValue
    default RestAction<Message> editMessageById(String messageId, MessageEmbed newEmbed)
>>>>>>> 917fdd12
    {
        Checks.noWhitespace(messageId, "Message ID");
        Checks.notNull(newEmbed, "MessageEmbed");

        Route.CompiledRoute route = Route.Messages.EDIT_MESSAGE.compile(getId(), messageId);
        return new MessageAction(getJDA(), route, this).embed(newEmbed);
    }

    /**
     * Attempts to edit a message by its id in this MessageChannel.
     *
     * <p>The following {@link net.dv8tion.jda.core.requests.ErrorResponse ErrorResponses} are possible:
     * <ul>
     *     <li>{@link net.dv8tion.jda.core.requests.ErrorResponse#INVALID_AUTHOR_EDIT INVALID_AUTHOR_EDIT}
     *     <br>Attempted to edit a message that was not sent by the currently logged in account.
     *         Discord does not allow editing of other users' Messages!</li>
     *
     *     <li>{@link net.dv8tion.jda.core.requests.ErrorResponse#MISSING_ACCESS MISSING_ACCESS}
     *     <br>The request was attempted after the account lost access to the
     *         {@link net.dv8tion.jda.core.entities.Guild Guild} or {@link net.dv8tion.jda.client.entities.Group Group}
     *         typically due to being kicked or removed, or after {@link net.dv8tion.jda.core.Permission#MESSAGE_READ Permission.MESSAGE_READ}
     *         was revoked in the {@link net.dv8tion.jda.core.entities.TextChannel TextChannel}</li>
     *
     *     <li>{@link net.dv8tion.jda.core.requests.ErrorResponse#UNKNOWN_MESSAGE UNKNOWN_MESSAGE}
     *     <br>The provided {@code messageId} is unknown in this MessageChannel, either due to the id being invalid, or
     *         the message it referred to has already been deleted.</li>
     *
     *     <li>{@link net.dv8tion.jda.core.requests.ErrorResponse#UNKNOWN_CHANNEL UNKNOWN_CHANNEL}
     *     <br>The request was attempted after the channel was deleted.</li>
     * </ul>
     *
     * @param  messageId
     *         The id referencing the Message that should be edited
     * @param  newEmbed
     *         The new {@link net.dv8tion.jda.core.entities.MessageEmbed MessageEmbed} for the edited message
     *
     * @throws IllegalArgumentException
     *         <ul>
     *             <li>If provided {@code messageId} is not positive.</li>
     *             <li>If provided {@link net.dv8tion.jda.core.entities.MessageEmbed MessageEmbed}
     *                 is not {@link net.dv8tion.jda.core.entities.MessageEmbed#isSendable(net.dv8tion.jda.core.AccountType) sendable}</li>
     *         </ul>
     * @throws IllegalStateException
     *         If the provided MessageEmbed is {@code null}
     * @throws net.dv8tion.jda.core.exceptions.PermissionException
     *         If this is a TextChannel and this account does not have
     *         {@link net.dv8tion.jda.core.Permission#MESSAGE_READ Permission.MESSAGE_READ}
     *         or {@link net.dv8tion.jda.core.Permission#MESSAGE_WRITE Permission.MESSAGE_WRITE}
     *
     * @return {@link net.dv8tion.jda.core.requests.restaction.MessageAction MessageAction}
     *         <br>The modified Message after it has been sent to discord
     */
<<<<<<< HEAD
    default MessageAction editMessageById(long messageId, MessageEmbed newEmbed)
=======
    @CheckReturnValue
    default RestAction<Message> editMessageById(long messageId, MessageEmbed newEmbed)
>>>>>>> 917fdd12
    {
        return editMessageById(Long.toUnsignedString(messageId), newEmbed);
    }

    @Override
    default void formatTo(Formatter formatter, int flags, int width, int precision)
    {
        boolean leftJustified = (flags & FormattableFlags.LEFT_JUSTIFY) == FormattableFlags.LEFT_JUSTIFY;
        boolean upper = (flags & FormattableFlags.UPPERCASE) == FormattableFlags.UPPERCASE;
        boolean alt = (flags & FormattableFlags.ALTERNATE) == FormattableFlags.ALTERNATE;
        String out;

        out = upper ?  getName().toUpperCase(formatter.locale()) : getName();
        if (alt)
            out = "#" + out;

        MiscUtil.appendTo(formatter, width, precision, leftJustified, out);
    }
}<|MERGE_RESOLUTION|>--- conflicted
+++ resolved
@@ -29,9 +29,9 @@
 import net.dv8tion.jda.core.utils.MiscUtil;
 import org.json.JSONArray;
 
+import javax.annotation.CheckReturnValue;
 import java.io.*;
 import java.util.*;
-import javax.annotation.CheckReturnValue;
 
 /**
  * Represents a Discord channel that can have {@link net.dv8tion.jda.core.entities.Message Messages} and files sent to it.
@@ -179,12 +179,8 @@
      *
      * @see net.dv8tion.jda.core.MessageBuilder
      */
-<<<<<<< HEAD
+    @CheckReturnValue
     default MessageAction sendMessage(CharSequence text)
-=======
-    @CheckReturnValue
-    default RestAction<Message> sendMessage(String text)
->>>>>>> 917fdd12
     {
         Checks.notEmpty(text, "Provided text for message");
         Checks.check(text.length() <= 2000, "Provided text for message must be less than 2000 characters in length");
@@ -242,12 +238,8 @@
      * @return {@link net.dv8tion.jda.core.requests.restaction.MessageAction MessageAction}
      *         <br>The newly created Message after it has been sent to Discord.
      */
-<<<<<<< HEAD
+    @CheckReturnValue
     default MessageAction sendMessageFormat(String format, Object... args)
-=======
-    @CheckReturnValue
-    default RestAction<Message> sendMessageFormat(String format, Object... args)
->>>>>>> 917fdd12
     {
         Checks.notEmpty(format, "Format");
         return sendMessage(String.format(format, args));
@@ -295,12 +287,8 @@
      * @see    net.dv8tion.jda.core.MessageBuilder
      * @see    net.dv8tion.jda.core.EmbedBuilder
      */
-<<<<<<< HEAD
+    @CheckReturnValue
     default MessageAction sendMessage(MessageEmbed embed)
-=======
-    @CheckReturnValue
-    default RestAction<Message> sendMessage(MessageEmbed embed)
->>>>>>> 917fdd12
     {
         Checks.notNull(embed, "Provided embed");
 
@@ -366,12 +354,8 @@
      *
      * @see    net.dv8tion.jda.core.MessageBuilder
      */
-<<<<<<< HEAD
+    @CheckReturnValue
     default MessageAction sendMessage(Message msg)
-=======
-    @CheckReturnValue
-    default RestAction<Message> sendMessage(Message msg)
->>>>>>> 917fdd12
     {
         Checks.notNull(msg, "Message");
 
@@ -419,12 +403,8 @@
      * @return {@link net.dv8tion.jda.core.requests.restaction.MessageAction MessageAction}
      *         <br>The {@link net.dv8tion.jda.core.entities.Message Message} created from this upload.
      */
-<<<<<<< HEAD
+    @CheckReturnValue
     default MessageAction sendFile(File file, Message message)
-=======
-    @CheckReturnValue
-    default RestAction<Message> sendFile(File file, Message message)
->>>>>>> 917fdd12
     {
         Checks.notNull(file, "file");
 
@@ -503,12 +483,8 @@
      * @return {@link net.dv8tion.jda.core.requests.restaction.MessageAction MessageAction}
      *         <br>The {@link net.dv8tion.jda.core.entities.Message Message} created from this upload.
      */
-<<<<<<< HEAD
+    @CheckReturnValue
     default MessageAction sendFile(File file, String fileName, Message message)
-=======
-    @CheckReturnValue
-    default RestAction<Message> sendFile(File file, String fileName, Message message)
->>>>>>> 917fdd12
     {
         Checks.notNull(file, "file");
         Checks.check(file.exists() && file.canRead(),
@@ -561,12 +537,8 @@
      * @return {@link net.dv8tion.jda.core.requests.restaction.MessageAction MessageAction}
      *         <br>The {@link net.dv8tion.jda.core.entities.Message Message} created from this upload.
      */
-<<<<<<< HEAD
+    @CheckReturnValue
     default MessageAction sendFile(InputStream data, String fileName, Message message)
-=======
-    @CheckReturnValue
-    default RestAction<Message> sendFile(InputStream data, String fileName, Message message)
->>>>>>> 917fdd12
     {
         Checks.notNull(data, "data InputStream");
         Checks.notNull(fileName, "fileName");
@@ -614,12 +586,8 @@
      * @return {@link net.dv8tion.jda.core.requests.restaction.MessageAction MessageAction}
      *         <br>The {@link net.dv8tion.jda.core.entities.Message Message} created from this upload.
      */
-<<<<<<< HEAD
+    @CheckReturnValue
     default MessageAction sendFile(byte[] data, String fileName, Message message)
-=======
-    @CheckReturnValue
-    default RestAction<Message> sendFile(byte[] data, String fileName, Message message)
->>>>>>> 917fdd12
     {
         Checks.notNull(data, "file data[]");
         Checks.notNull(fileName, "fileName");
@@ -1744,12 +1712,8 @@
      * @return {@link net.dv8tion.jda.core.requests.restaction.MessageAction MessageAction}
      *         <br>The modified Message after it has been sent to Discord.
      */
-<<<<<<< HEAD
+    @CheckReturnValue
     default MessageAction editMessageById(String messageId, CharSequence newContent)
-=======
-    @CheckReturnValue
-    default RestAction<Message> editMessageById(String messageId, String newContent)
->>>>>>> 917fdd12
     {
         Checks.noWhitespace(messageId, "MessageId");
         Checks.notEmpty(newContent, "Provided message content");
@@ -1852,12 +1816,8 @@
      * @return {@link net.dv8tion.jda.core.requests.restaction.MessageAction MessageAction}
      *         <br>The modified Message after it has been sent to discord
      */
-<<<<<<< HEAD
+    @CheckReturnValue
     default MessageAction editMessageById(String messageId, Message newContent)
-=======
-    @CheckReturnValue
-    default RestAction<Message> editMessageById(String messageId, Message newContent)
->>>>>>> 917fdd12
     {
         Checks.noWhitespace(messageId, "messageId");
         Checks.notNull(newContent, "message");
@@ -1909,12 +1869,8 @@
      * @return {@link net.dv8tion.jda.core.requests.restaction.MessageAction MessageAction}
      *         <br>The modified Message after it has been sent to discord
      */
-<<<<<<< HEAD
+    @CheckReturnValue
     default MessageAction editMessageById(long messageId, Message newContent)
-=======
-    @CheckReturnValue
-    default RestAction<Message> editMessageFormatById(String messageId, String format, Object... args)
->>>>>>> 917fdd12
     {
         return editMessageById(Long.toUnsignedString(messageId), newContent);
     }
@@ -1971,12 +1927,8 @@
      * @return {@link net.dv8tion.jda.core.requests.restaction.MessageAction MessageAction}
      *         <br>The modified Message after it has been sent to discord
      */
-<<<<<<< HEAD
+    @CheckReturnValue
     default MessageAction editMessageFormatById(String messageId, String format, Object... args)
-=======
-    @CheckReturnValue
-    default RestAction<Message> editMessageFormatById(long messageId, String format, Object... args)
->>>>>>> 917fdd12
     {
         Checks.notBlank(format, "Format String");
         return editMessageById(messageId, String.format(format, args));
@@ -2034,12 +1986,8 @@
      * @return {@link net.dv8tion.jda.core.requests.restaction.MessageAction MessageAction}
      *         <br>The modified Message after it has been sent to discord
      */
-<<<<<<< HEAD
+    @CheckReturnValue
     default MessageAction editMessageFormatById(long messageId, String format, Object... args)
-=======
-    @CheckReturnValue
-    default RestAction<Message> editMessageById(long messageId, Message newContent)
->>>>>>> 917fdd12
     {
         Checks.notBlank(format, "Format String");
         return editMessageById(messageId, String.format(format, args));
@@ -2089,12 +2037,8 @@
      * @return {@link net.dv8tion.jda.core.requests.restaction.MessageAction MessageAction}
      *         <br>The modified Message after it has been sent to discord
      */
-<<<<<<< HEAD
+    @CheckReturnValue
     default MessageAction editMessageById(String messageId, MessageEmbed newEmbed)
-=======
-    @CheckReturnValue
-    default RestAction<Message> editMessageById(String messageId, MessageEmbed newEmbed)
->>>>>>> 917fdd12
     {
         Checks.noWhitespace(messageId, "Message ID");
         Checks.notNull(newEmbed, "MessageEmbed");
@@ -2147,12 +2091,8 @@
      * @return {@link net.dv8tion.jda.core.requests.restaction.MessageAction MessageAction}
      *         <br>The modified Message after it has been sent to discord
      */
-<<<<<<< HEAD
+    @CheckReturnValue
     default MessageAction editMessageById(long messageId, MessageEmbed newEmbed)
-=======
-    @CheckReturnValue
-    default RestAction<Message> editMessageById(long messageId, MessageEmbed newEmbed)
->>>>>>> 917fdd12
     {
         return editMessageById(Long.toUnsignedString(messageId), newEmbed);
     }
